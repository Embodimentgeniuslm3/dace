--- conflicted
+++ resolved
@@ -314,11 +314,7 @@
     return test_sdfg.compile()
 
 
-<<<<<<< HEAD
 def _test_fpga(type, vendor):
-=======
-def test_fpga(type, vendor):
->>>>>>> 353c10ab
 
     print("Run BLAS test: AXPY fpga", vendor + "...")
 
@@ -340,12 +336,8 @@
     args = cmdParser.parse_args()
 
     if args.target == "intel_fpga" or args.target == "xilinx":
-<<<<<<< HEAD
         _test_fpga("fpga", args.target)
-=======
-        test_fpga("fpga", args.target)
->>>>>>> 353c10ab
     elif args.target == "intel_fpga_dram":
-        test_fpga("intel_fpga_dram", "intel_fpga")
+        _test_fpga("intel_fpga_dram", "intel_fpga")
     else:
         test_pure()