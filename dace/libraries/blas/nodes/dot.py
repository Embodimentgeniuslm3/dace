--- conflicted
+++ resolved
@@ -77,10 +77,6 @@
     environments = [environments.openblas.OpenBLAS]
 
     @staticmethod
-<<<<<<< HEAD
-    def make_sdfg(node, func, n):
-        code = "_result = cblas_{}({}, _x, 1, _y, 1);".format(func, n)
-=======
     def expansion(node, parent_state, parent_sdfg, n=None, **kwargs):
         (desc_x, stride_x), (desc_y, stride_y), desc_res, sz = node.validate(
             parent_sdfg, parent_state)
@@ -94,29 +90,12 @@
         if veclen != 1:
             n /= veclen
         code = f"_result = cblas_{func}({n}, _x, {stride_x}, _y, {stride_y});"
->>>>>>> 14f8d5b1
         tasklet = dace.sdfg.nodes.Tasklet(node.name,
                                           node.in_connectors,
                                           node.out_connectors,
                                           code,
                                           language=dace.dtypes.Language.CPP)
         return tasklet
-<<<<<<< HEAD
-
-    @staticmethod
-    def expansion(node, state, sdfg):
-        node.validate(sdfg, state)
-        dtype = node.dtype
-        if dtype == dace.float32:
-            func = "sdot"
-        elif dtype == dace.float64:
-            func = "ddot"
-        else:
-            raise ValueError("Unsupported type for BLAS dot product: " +
-                             str(dtype))
-        return ExpandDotOpenBLAS.make_sdfg(node, func, node.n)
-=======
->>>>>>> 14f8d5b1
 
 
 @dace.library.expansion
@@ -581,27 +560,14 @@
     default_implementation = None
 
     # Object fields
-<<<<<<< HEAD
-    dtype = dace.properties.TypeClassProperty(allow_none=True)
-    n = dace.properties.SymbolicProperty(allow_none=False,
-                                         default=dace.symbolic.symbol("n"))
-
-    def __init__(self, name, dtype=None, n=None, *args, **kwargs):
-=======
     n = dace.properties.SymbolicProperty(allow_none=True, default=None)
 
     def __init__(self, name, n=None, *args, **kwargs):
->>>>>>> 14f8d5b1
         super().__init__(name,
                          *args,
                          inputs={"_x", "_y"},
                          outputs={"_result"},
                          **kwargs)
-<<<<<<< HEAD
-        self.dtype = dtype
-        self.n = n or dace.symbolic.symbol("n")
-=======
->>>>>>> 14f8d5b1
 
     def validate(self, sdfg, state):
         """
@@ -616,20 +582,6 @@
         if len(out_edges) != 1:
             raise ValueError("Expected exactly one output from dot product")
         out_memlet = out_edges[0].data
-<<<<<<< HEAD
-        dt_dims_0 = in_memlets[0].subset.data_dims()
-        dt_dims_1 = in_memlets[1].subset.data_dims()
-        size = in_memlets[0].subset.size()
-        if dt_dims_0 > 1 or dt_dims_1 > 1:
-            raise ValueError(
-                "dot product only supported on 1-dimensional arrays")
-        # TODO: Stride support (or validation check) needed
-        # if len(size) != 1:
-        #     raise ValueError(
-        #         "dot product only supported on 1-dimensional arrays")
-        if size != in_memlets[1].subset.size():
-            raise ValueError("Inputs to dot product must have equal size")
-=======
 
         # Squeeze input memlets
         squeezed1 = copy.deepcopy(in_memlets[0].subset)
@@ -640,7 +592,6 @@
         if len(squeezed1.size()) != 1 or len(squeezed2.size()) != 1:
             raise ValueError(
                 "dot product only supported on 1-dimensional arrays")
->>>>>>> 14f8d5b1
         if out_memlet.subset.num_elements() != 1:
             raise ValueError("Output of dot product must be a single element")
 
