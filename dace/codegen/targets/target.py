--- conflicted
+++ resolved
@@ -152,485 +152,6 @@
                         str(dst_node) + ')')
 
 
-<<<<<<< HEAD
-@extensible_enum
-class DefinedType(aenum.AutoNumberEnum):
-    """ Data types for `DefinedMemlets`.
-        @see: DefinedMemlets
-    """
-    Pointer = ()
-    Scalar = ()
-    Stream = ()
-    StreamArray = ()
-    RemoteStream = ()
-    FPGA_ShiftRegister = ()
-    ArrayInterface = ()
-
-
-class DefinedMemlets:
-    """ Keeps track of the type of defined memlets to ensure that they are
-        referenced correctly in nested scopes and SDFGs. """
-    def __init__(self):
-        self._scopes = [(None, {}, True)]
-
-    def enter_scope(self, parent, can_access_parent=True):
-        self._scopes.append((parent, {}, can_access_parent))
-
-    def exit_scope(self, parent):
-        expected, _, _ = self._scopes.pop()
-        if expected != parent:
-            raise ValueError(
-                "Exited scope {} mismatched current scope {}".format(
-                    parent.name, expected.name))
-
-    def has(self, name):
-        try:
-            self.get(name)
-            return True
-        except KeyError:
-            return False
-
-    def get(self, name: str, ancestor: int = 0) -> Tuple[DefinedType, str]:
-        for _, scope, can_access_parent in reversed(self._scopes):
-            if ancestor > 0:
-                ancestor -= 1
-                continue
-            if name in scope:
-                return scope[name]
-            if not can_access_parent:
-                break
-        raise KeyError("Variable {} has not been defined".format(name))
-
-    def get_if_defined(self, name):
-        """
-        Return the type of a variable if defined, None otherwise
-        """
-        ret = None
-        for _, scope,_ in reversed(self._scopes):
-            if name in scope:
-                ret = scope[name][0]
-                break
-        return ret
-
-    def add(self,
-            name: str,
-            dtype: DefinedType,
-            ctype: str,
-            ancestor: int = 0,
-            allow_shadowing: bool = False):
-        if not isinstance(name, str):
-            raise TypeError('Variable name type cannot be %s' %
-                            type(name).__name__)
-
-        for _, scope, can_access_parent in reversed(self._scopes):
-            if name in scope:
-                err_str = "Shadowing variable {} from type {} to {}".format(
-                    name, scope[name], dtype)
-                if (allow_shadowing or dace.config.Config.get_bool(
-                        "compiler", "allow_shadowing")):
-                    if not allow_shadowing:
-                        print("WARNING: " + err_str)
-                else:
-                    raise dace.codegen.codegen.CodegenError(err_str)
-            if not can_access_parent:
-                break
-        self._scopes[-1 - ancestor][1][name] = (dtype, ctype)
-
-
-#############################################################################
-
-
-class TargetDispatcher(object):
-    """ Dispatches sub-SDFG generation (according to scope),
-        storage<->storage copies, and storage<->tasklet copies to targets. """
-    def __init__(self):
-        self._used_targets = set()
-        self._used_environments = set()
-
-        # type: Dict[dace.dtypes.InstrumentationType, InstrumentationProvider]
-        self.instrumentation = {}
-
-        self._array_dispatchers = {
-        }  # Type: dtypes.StorageType -> TargetCodeGenerator
-        self._map_dispatchers = {
-        }  # Type: dtypes.ScheduleType -> TargetCodeGenerator
-        self._copy_dispatchers = {}  # Type: (dtypes.StorageType src,
-        #                                     dtypes.StorageType dst,
-        #                                     dtypes.ScheduleType dst_schedule)
-        #                                     -> List[(predicate, TargetCodeGenerator)]
-        self._generic_copy_dispatchers = {}  # Type: (dtypes.StorageType src,
-        #                                     dtypes.StorageType dst,
-        #                                     dtypes.ScheduleType dst_schedule)
-        #                                     -> TargetCodeGenerator
-        self._node_dispatchers = []  # [(predicate, dispatcher)]
-        self._generic_node_dispatcher = None  # Type: TargetCodeGenerator
-        self._state_dispatchers = []  # [(predicate, dispatcher)]
-        self._generic_state_dispatcher = None  # Type: TargetCodeGenerator
-
-        self._defined_vars = DefinedMemlets()
-
-    @property
-    def defined_vars(self):
-        """ Returns a list of defined variables.
-            @rtype: DefinedMemlets
-        """
-        return self._defined_vars
-
-    @property
-    def used_targets(self):
-        """ Returns a list of targets (code generators) that were triggered
-            during generation. """
-        return self._used_targets
-
-    @property
-    def used_environments(self):
-        """ Returns a list of environments required to build and run the code.
-        """
-        return self._used_environments
-
-    def register_state_dispatcher(self, dispatcher, predicate=None):
-        """ Registers a code generator that processes a single state, calling
-            `generate_state`.
-            :param dispatcher: The code generator to use.
-            :param predicate: A lambda function that accepts the SDFG and
-                              state, and triggers the code generator when True
-                              is returned. If None, registers `dispatcher`
-                              as the default state dispatcher.
-            @see: TargetCodeGenerator
-        """
-
-        if not hasattr(dispatcher, "generate_state"):
-            raise TypeError("State dispatcher \"{}\" does not "
-                            "implement \"generate_state\"".format(dispatcher))
-        if predicate is None:
-            self._generic_state_dispatcher = dispatcher
-        else:
-            self._state_dispatchers.append((predicate, dispatcher))
-
-    def get_generic_state_dispatcher(self):
-        """ Returns the default state dispatcher. """
-        return self._generic_state_dispatcher
-
-    def get_predicated_state_dispatchers(self):
-        """ Returns a list of state dispatchers with predicates. """
-        return list(self._state_dispatchers)
-
-    def register_node_dispatcher(self, dispatcher, predicate=None):
-        """ Registers a code generator that processes a single node, calling
-            `generate_node`.
-            :param dispatcher: The code generator to use.
-            :param predicate: A lambda function that accepts the SDFG, state,
-                              and node, and triggers the code generator when
-                              True is returned. If None, registers `dispatcher`
-                              as the default node dispatcher.
-            @see: TargetCodeGenerator
-        """
-        if not hasattr(dispatcher, "generate_node"):
-            raise TypeError("Node dispatcher must "
-                            "implement \"generate_node\"")
-        if predicate is None:
-            self._generic_node_dispatcher = dispatcher
-        else:
-            self._node_dispatchers.append((predicate, dispatcher))
-
-    def get_generic_node_dispatcher(self):
-        """ Returns the default node dispatcher. """
-        return self._generic_node_dispatcher
-
-    def get_predicated_node_dispatchers(self):
-        """ Returns a list of node dispatchers with predicates. """
-        return list(self._node_dispatchers)
-
-    def register_map_dispatcher(self, schedule_type, func):
-        """ Registers a function that processes a scope, used when calling
-            `dispatch_subgraph` and `dispatch_scope`.
-            :param schedule_type: The scope schedule that triggers `func`.
-            :param func: A TargetCodeGenerator object that contains an
-                         implementation of `generate_scope`.
-            @see: TargetCodeGenerator
-        """
-        if isinstance(schedule_type, list):
-            for stype in schedule_type:
-                self.register_map_dispatcher(stype, func)
-            return
-
-        if not isinstance(schedule_type, dtypes.ScheduleType): raise TypeError
-        if not isinstance(func, TargetCodeGenerator): raise TypeError
-        if schedule_type in self._map_dispatchers:
-            raise ValueError('Schedule already mapped to ' +
-                             str(self._map_dispatchers[schedule_type]))
-        self._map_dispatchers[schedule_type] = func
-
-    def register_array_dispatcher(self, storage_type, func):
-        """ Registers a function that processes data allocation,
-            initialization, and deinitialization. Used when calling
-            `dispatch_allocate/deallocate/initialize`.
-            :param storage_type: The data storage type that triggers `func`.
-            :param func: A TargetCodeGenerator object that contains an
-                         implementation of data memory management functions.
-            @see: TargetCodeGenerator
-        """
-        if isinstance(storage_type, list) or isinstance(storage_type, set):
-            for stype in storage_type:
-                self.register_array_dispatcher(stype, func)
-            return
-
-        if not isinstance(storage_type, dtypes.StorageType): raise TypeError
-        if not isinstance(func, TargetCodeGenerator): raise TypeError
-        self._array_dispatchers[storage_type] = func
-
-    def register_copy_dispatcher(self,
-                                 src_storage,
-                                 dst_storage,
-                                 dst_schedule,
-                                 func,
-                                 predicate=None):
-        """ Registers code generation of data-to-data (or data from/to
-            tasklet, if src/dst storage is StorageType.Register) copy
-            functions. Can also be target-schedule specific, or
-            dst_schedule=None if the function will be invoked on any schedule.
-            :param src_storage: The source data storage type that triggers
-                                `func`.
-            :param dst_storage: The destination data storage type that
-                                triggers `func`.
-            :param dst_schedule: An optional destination scope schedule type
-                                 that triggers `func`.
-            :param func: A TargetCodeGenerator object that contains an
-                         implementation of `copy_memory`.
-            :param predicate: A lambda function that accepts the SDFG, state,
-                              and source and destination nodes, and triggers
-                              the code generator when True is returned. If
-                              None, always dispatches with this dispatcher.
-            @see: TargetCodeGenerator
-        """
-
-        if not isinstance(src_storage, dtypes.StorageType): raise TypeError
-        if not isinstance(dst_storage, dtypes.StorageType): raise TypeError
-        if (dst_schedule is not None
-                and not isinstance(dst_schedule, dtypes.ScheduleType)):
-            raise TypeError
-        if not isinstance(func, TargetCodeGenerator): raise TypeError
-
-        dispatcher = (src_storage, dst_storage, dst_schedule)
-        if predicate is None:
-            self._generic_copy_dispatchers[dispatcher] = func
-            return
-
-        if dispatcher not in self._copy_dispatchers:
-            self._copy_dispatchers[dispatcher] = []
-
-        self._copy_dispatchers[dispatcher].append((predicate, func))
-
-    def dispatch_state(self, sdfg, state, function_stream, callsite_stream):
-        """ Dispatches a code generator for an SDFG state. """
-
-        self.defined_vars.enter_scope(state)
-        # Check if the state satisfies any predicates that delegate to a
-        # specific code generator
-        satisfied_dispatchers = [
-            dispatcher for pred, dispatcher in self._state_dispatchers
-            if pred(sdfg, state) is True
-        ]
-        num_satisfied = len(satisfied_dispatchers)
-        if num_satisfied > 1:
-            raise RuntimeError(
-                "Multiple predicates satisfied for {}: {}".format(
-                    state,
-                    ", ".join([type(x).__name__
-                               for x in satisfied_dispatchers])))
-        elif num_satisfied == 1:
-            satisfied_dispatchers[0].generate_state(sdfg, state,
-                                                    function_stream,
-                                                    callsite_stream)
-        else:  # num_satisfied == 0
-            # Otherwise use the generic code generator (CPU)
-            self._generic_state_dispatcher.generate_state(
-                sdfg, state, function_stream, callsite_stream)
-        self.defined_vars.exit_scope(state)
-
-    def dispatch_subgraph(self,
-                          sdfg,
-                          dfg,
-                          state_id,
-                          function_stream,
-                          callsite_stream,
-                          skip_entry_node=False):
-        """ Dispatches a code generator for a scope subgraph of an
-            `SDFGState`. """
-
-        start_nodes = list(v for v in dfg.nodes()
-                           if len(list(dfg.predecessors(v))) == 0)
-
-        # Mark nodes to skip in order to be able to skip
-        nodes_to_skip = set()
-
-        if skip_entry_node:
-            assert len(start_nodes) == 1
-            nodes_to_skip.add(start_nodes[0])
-
-        for v in dfs_topological_sort(dfg, start_nodes):
-            if v in nodes_to_skip:
-                continue
-
-            if isinstance(v, nodes.MapEntry):
-                scope_subgraph = sdfg.node(state_id).scope_subgraph(v)
-
-                self.dispatch_scope(v.map.schedule, sdfg, scope_subgraph,
-                                    state_id, function_stream, callsite_stream)
-
-                # Skip scope subgraph nodes
-                nodes_to_skip.update(scope_subgraph.nodes())
-            else:
-                self.dispatch_node(sdfg, dfg, state_id, v, function_stream,
-                                   callsite_stream)
-
-    def dispatch_node(self, sdfg, dfg, state_id, node, function_stream,
-                      callsite_stream):
-        """ Dispatches a code generator for a single node. """
-
-        # If this node depends on any environments, register this for
-        # generating header code later
-        if hasattr(node, "environments"):
-            self._used_environments |= node.environments
-
-        # Check if the node satisfies any predicates that delegate to a
-        # specific code generator
-        satisfied_dispatchers = [
-            dispatcher for pred, dispatcher in self._node_dispatchers
-            if pred(sdfg, node)
-        ]
-        num_satisfied = len(satisfied_dispatchers)
-        if num_satisfied > 1:
-            raise RuntimeError(
-                "Multiple predicates satisfied for {}: {}".format(
-                    node,
-                    ", ".join([type(x).__name__
-                               for x in satisfied_dispatchers])))
-        elif num_satisfied == 1:
-            self._used_targets.add(satisfied_dispatchers[0])
-            satisfied_dispatchers[0].generate_node(sdfg, dfg, state_id, node,
-                                                   function_stream,
-                                                   callsite_stream)
-        else:  # num_satisfied == 0
-            # Otherwise use the generic code generator (CPU)
-            self._used_targets.add(self._generic_node_dispatcher)
-            self._generic_node_dispatcher.generate_node(sdfg, dfg, state_id,
-                                                        node, function_stream,
-                                                        callsite_stream)
-
-    def dispatch_scope(self, map_schedule, sdfg, sub_dfg, state_id,
-                       function_stream, callsite_stream):
-        """ Dispatches a code generator function for a scope in an SDFG
-            state. """
-
-        entry_node = sub_dfg.source_nodes()[0]
-        self.defined_vars.enter_scope(entry_node)
-        self._used_targets.add(self._map_dispatchers[map_schedule])
-        self._map_dispatchers[map_schedule].generate_scope(
-            sdfg, sub_dfg, state_id, function_stream, callsite_stream)
-        self.defined_vars.exit_scope(entry_node)
-
-    def dispatch_allocate(self, sdfg, dfg, state_id, node, function_stream,
-                          callsite_stream):
-        """ Dispatches a code generator for data allocation. """
-
-        nodedesc = node.desc(sdfg)
-        storage = (nodedesc.storage if not isinstance(node, nodes.Tasklet) else
-                   dtypes.StorageType.Register)
-        self._used_targets.add(self._array_dispatchers[storage])
-
-        self._array_dispatchers[storage].allocate_array(sdfg, dfg, state_id,
-                                                        node, function_stream,
-                                                        callsite_stream)
-
-    def dispatch_deallocate(self, sdfg, dfg, state_id, node, function_stream,
-                            callsite_stream):
-        """ Dispatches a code generator for a data deallocation. """
-
-        nodedesc = node.desc(sdfg)
-        storage = (nodedesc.storage if not isinstance(node, nodes.Tasklet) else
-                   dtypes.StorageType.Register)
-        self._used_targets.add(self._array_dispatchers[storage])
-
-        self._array_dispatchers[storage].deallocate_array(
-            sdfg, dfg, state_id, node, function_stream, callsite_stream)
-
-    # Dispatches copy code for a memlet
-    def dispatch_copy(self, src_node, dst_node, edge, sdfg, dfg, state_id,
-                      function_stream, output_stream):
-        """ Dispatches a code generator for a memory copy operation. """
-
-        if isinstance(src_node, nodes.CodeNode):
-            src_storage = dtypes.StorageType.Register
-        else:
-            src_storage = src_node.desc(sdfg).storage
-
-        if isinstance(dst_node, nodes.CodeNode):
-            dst_storage = dtypes.StorageType.Register
-        else:
-            dst_storage = dst_node.desc(sdfg).storage
-
-        if (isinstance(src_node, nodes.Tasklet)
-                and not isinstance(dst_node, nodes.Tasklet)):
-            # Special case: Copying from a tasklet to an array, schedule of
-            # the copy is in the copying tasklet
-            dst_schedule_node = dfg.scope_dict()[src_node]
-        else:
-            dst_schedule_node = dfg.scope_dict()[dst_node]
-
-        if dst_schedule_node is not None:
-            dst_schedule = dst_schedule_node.map.schedule
-        else:
-            dst_schedule = None
-
-        if (src_storage, dst_storage, dst_schedule) in self._copy_dispatchers:
-            disp = (src_storage, dst_storage, dst_schedule)
-        elif (src_storage, dst_storage, None) in self._copy_dispatchers:
-            disp = (src_storage, dst_storage, None)
-        else:
-            disp = None
-
-        if disp is not None:
-            # Check if the state satisfies any predicates that delegate to a
-            # specific code generator
-            satisfied_dispatchers = [
-                dispatcher for pred, dispatcher in self._copy_dispatchers[disp]
-                if pred(sdfg, dfg, src_node, dst_node) is True
-            ]
-        else:
-            satisfied_dispatchers = []
-        num_satisfied = len(satisfied_dispatchers)
-        if num_satisfied > 1:
-            raise RuntimeError(
-                "Multiple predicates satisfied for copy: {}".format(", ".join(
-                    [type(x).__name__ for x in satisfied_dispatchers])))
-        elif num_satisfied == 1:
-            target = satisfied_dispatchers[0]
-        else:  # num_satisfied == 0
-            # Otherwise use the generic copy dispatchers
-            if (src_storage, dst_storage,
-                    dst_schedule) in self._generic_copy_dispatchers:
-                target = self._generic_copy_dispatchers[(src_storage,
-                                                         dst_storage,
-                                                         dst_schedule)]
-            elif (src_storage, dst_storage,
-                  None) in self._generic_copy_dispatchers:
-                target = self._generic_copy_dispatchers[(src_storage,
-                                                         dst_storage, None)]
-            else:
-                raise RuntimeError(
-                    'Copy dispatcher for %s->%s with schedule %s' %
-                    (str(src_storage), str(dst_storage), str(dst_schedule)) +
-                    ' not found')
-
-        # Dispatch copy
-        self._used_targets.add(target)
-        target.copy_memory(sdfg, dfg, state_id, src_node, dst_node, edge,
-                           function_stream, output_stream)
-
-
-=======
->>>>>>> d850c6c1
 def make_absolute(path):
     if os.path.isfile(path):
         if os.path.isabs(path):
