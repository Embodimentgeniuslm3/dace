--- conflicted
+++ resolved
@@ -762,23 +762,6 @@
             self._cpu_codegen.copy_memory(sdfg, dfg, state_id, src_node,
                                           dst_node, edge, None, callsite_stream)
 
-<<<<<<< HEAD
-    def process_out_memlets(self, sdfg, state_id, node, state_dfg,
-                            callsite_stream, function_stream):
-        self._cpu_codegen.process_out_memlets(sdfg,
-                                              state_id,
-                                              node,
-                                              state_dfg,
-                                              self._dispatcher,
-                                              callsite_stream,
-                                              True,
-                                              function_stream,
-                                              codegen=self)
-
-    def unparse_tasklet(self, *args, **kwargs):
-        cpp.unparse_tasklet(*args, self, **kwargs)
-=======
     def unparse_tasklet(self, *args, **kwargs):
         # Pass this object for callbacks into the Xilinx codegen
-        cpp.unparse_tasklet(*args, codegen=self, **kwargs)
->>>>>>> 4d65e095
+        cpp.unparse_tasklet(*args, codegen=self, **kwargs)