--- conflicted
+++ resolved
@@ -264,11 +264,8 @@
                 data, dataname, self._memory_widths[dataname], is_output, True)
             if kernel_arg:
                 kernel_args.append(kernel_arg)
-<<<<<<< HEAD
             # TO BE CHECKED: remove scalars that are already in kernel args
             scalar_parameters.pop(dataname,None)
-=======
->>>>>>> 59be648b
         kernel_args += [
             arg.signature(with_types=True, name=argname)
             for argname, arg in itertools.chain(scalar_parameters.items(),
@@ -313,7 +310,6 @@
         kernel_args = [
             p.signature(False, name=name) for is_output, name, p in parameters
         ]
-<<<<<<< HEAD
 
         #TO BE CHECKED: remove scalar parameters that are already present in kernel_args
         for p in kernel_args:
@@ -322,11 +318,6 @@
         kernel_args += scalar_parameters.keys()
         kernel_args += symbol_parameters.keys()
 
-=======
-        kernel_args += scalar_parameters.keys()
-        kernel_args += symbol_parameters.keys()
-
->>>>>>> 59be648b
         kernel_function_name = kernel_name
         kernel_file_name = "{}.xclbin".format(kernel_name)
         host_function_name = "__dace_runkernel_{}".format(kernel_name)
@@ -413,11 +404,7 @@
                         raise dace.codegen.codegen.CodegenError(
                             "Strided unroll not supported")
                     entry_stream.write(
-<<<<<<< HEAD
-                        "for (int {param} = {begin}; {param} < {end}; "
-=======
                         "for (size_t {param} = {begin}; {param} < {end}; "
->>>>>>> 59be648b
                         "{param} += {increment}) {{\n#pragma HLS UNROLL".
                         format(
                             param=p, begin=r[0], end=r[1] + 1, increment=r[2]))
@@ -510,7 +497,6 @@
         self._dispatcher.defined_vars.exit_scope(subgraph)
 
     @staticmethod
-<<<<<<< HEAD
     def make_reduction(sdfg, state_id, node, output_memlet, dtype, vector_length_in, vector_length_out, output_type,
                        reduction_type, callsite_stream,iterators_inner, input_subset, identity,out_var,in_var):
         """
@@ -634,94 +620,6 @@
 #include "dace/xilinx/host.h"
 #include <iostream>
 
-=======
-    def make_reduction(dtype, vector_length_in, vector_length_out,
-                       reduction_type):
-        return "dace::Reduce<{}, {}, {}, {}<{}>>".format(
-            dtype.ctype, vector_length_in, vector_length_out,
-            REDUCTION_TYPE_TO_HLSLIB[reduction_type], dtype.ctype)
-
-    def generate_kernel_internal(self, sdfg, state, kernel_name, subgraphs,
-                                 kernel_stream, function_stream,
-                                 callsite_stream):
-        """Main entry function for generating a Xilinx kernel."""
-
-        (global_data_parameters, top_level_local_data, subgraph_parameters,
-         scalar_parameters, symbol_parameters,
-         nested_global_transients) = self.make_parameters(
-             sdfg, state, subgraphs)
-
-        host_code_stream = CodeIOStream()
-
-        # Generate host code
-        self.generate_host_header(sdfg, kernel_name, global_data_parameters,
-                                  scalar_parameters, symbol_parameters,
-                                  host_code_stream)
-        self.generate_host_function_boilerplate(
-            sdfg, state, kernel_name, global_data_parameters,
-            scalar_parameters, symbol_parameters, nested_global_transients,
-            host_code_stream, function_stream, callsite_stream)
-        self.generate_host_function_body(
-            sdfg, state, kernel_name, global_data_parameters,
-            scalar_parameters, symbol_parameters, host_code_stream)
-        # Store code to be passed to compilation phase
-        self._host_codes.append((kernel_name, host_code_stream.getvalue()))
-
-        # Now we write the device code
-        module_stream = CodeIOStream()
-        entry_stream = CodeIOStream()
-
-        state_id = sdfg.node_id(state)
-
-        self.generate_kernel_boilerplate_pre(
-            sdfg, state_id, kernel_name, global_data_parameters,
-            scalar_parameters, symbol_parameters, module_stream, entry_stream)
-
-        # Emit allocations
-        for node in top_level_local_data:
-            self._dispatcher.dispatch_allocate(sdfg, state, state_id, node,
-                                               module_stream, entry_stream)
-            self._dispatcher.dispatch_initialize(sdfg, state, state_id, node,
-                                                 module_stream, entry_stream)
-
-        self.generate_modules(sdfg, state, kernel_name, subgraphs,
-                              subgraph_parameters, scalar_parameters,
-                              symbol_parameters, module_stream, entry_stream,
-                              host_code_stream)
-
-        kernel_stream.write(module_stream.getvalue())
-        kernel_stream.write(entry_stream.getvalue())
-
-        self.generate_kernel_boilerplate_post(kernel_stream, sdfg, state_id)
-
-    def generate_host_header(self, sdfg, kernel_function_name, parameters,
-                             scalar_parameters, symbol_parameters,
-                             host_code_stream):
-
-        kernel_args = []
-        seen = set()
-        for is_output, name, arg in parameters:
-            if isinstance(arg, dace.data.Array):
-                kernel_args.append(
-                    arg.signature(
-                        with_types=True,
-                        name=name + ("_out" if is_output else "_in")))
-            else:
-                if name in seen:
-                    continue
-                seen.add(name)
-                kernel_args.append(arg.signature(with_types=True, name=name))
-        kernel_args += [
-            v.signature(with_types=True, name=k) for k, v in itertools.chain(
-                scalar_parameters.items(), symbol_parameters.items())
-        ]
-
-        host_code_stream.write(
-            """\
-#include "dace/xilinx/host.h"
-#include <iostream>
-
->>>>>>> 59be648b
 // Signature of kernel function (with raw pointers) for argument matching
 DACE_EXPORTED void {kernel_function_name}({kernel_args});\n\n""".format(
                 kernel_function_name=kernel_function_name,
