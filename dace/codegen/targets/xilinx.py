# Copyright 2019-2021 ETH Zurich and the DaCe authors. All rights reserved.
import collections
import itertools
import os
import re
import numpy as np

import dace
from dace import data as dt, registry, dtypes
from dace.config import Config
from dace.frontend import operations
from dace.sdfg import nodes
from dace.sdfg import find_input_arraynode, find_output_arraynode
from dace.codegen import exceptions as cgx
from dace.codegen.codeobject import CodeObject
from dace.codegen.dispatcher import DefinedType
from dace.codegen.prettycode import CodeIOStream
from dace.codegen.targets.target import make_absolute
from dace.codegen.targets import cpp, fpga

REDUCTION_TYPE_TO_HLSLIB = {
    dace.dtypes.ReductionType.Min: "hlslib::op::Min",
    dace.dtypes.ReductionType.Max: "hlslib::op::Max",
    dace.dtypes.ReductionType.Sum: "hlslib::op::Sum",
    dace.dtypes.ReductionType.Product: "hlslib::op::Product",
    dace.dtypes.ReductionType.Logical_And: "hlslib::op::And",
}


@registry.autoregister_params(name='xilinx')
class XilinxCodeGen(fpga.FPGACodeGen):
    """ Xilinx FPGA code generator. """

    target_name = 'xilinx'
    title = 'Xilinx'
    language = 'hls'

    def __init__(self, *args, **kwargs):
        fpga_vendor = Config.get("compiler", "fpga_vendor")
        if fpga_vendor.lower() != "xilinx":
            # Don't register this code generator
            return
        super().__init__(*args, **kwargs)
        # {(kernel name, interface name): (memory type, memory bank)}
        self._interface_assignments = {}

    @staticmethod
    def cmake_options():
        host_flags = Config.get("compiler", "xilinx", "host_flags")
        synthesis_flags = Config.get("compiler", "xilinx", "synthesis_flags")
        build_flags = Config.get("compiler", "xilinx", "build_flags")
        mode = Config.get("compiler", "xilinx", "mode")
        target_platform = Config.get("compiler", "xilinx", "platform")
        enable_debugging = ("ON" if Config.get_bool(
            "compiler", "xilinx", "enable_debugging") else "OFF")
        autobuild = ("ON" if Config.get_bool("compiler", "autobuild_bitstreams")
                     else "OFF")
        frequency = Config.get("compiler", "xilinx", "frequency").strip()
        options = [
            "-DDACE_XILINX_HOST_FLAGS=\"{}\"".format(host_flags),
            "-DDACE_XILINX_SYNTHESIS_FLAGS=\"{}\"".format(synthesis_flags),
            "-DDACE_XILINX_BUILD_FLAGS=\"{}\"".format(build_flags),
            "-DDACE_XILINX_MODE={}".format(mode),
            "-DDACE_XILINX_TARGET_PLATFORM=\"{}\"".format(target_platform),
            "-DDACE_XILINX_ENABLE_DEBUGGING={}".format(enable_debugging),
            "-DDACE_FPGA_AUTOBUILD_BITSTREAM={}".format(autobuild),
            f"-DDACE_XILINX_TARGET_CLOCK={frequency}"
        ]
        # Override Vitis/SDx/SDAccel installation directory
        if Config.get("compiler", "xilinx", "path"):
            options.append("-DVITIS_ROOT_DIR=\"{}\"".format(
                Config.get("compiler", "xilinx", "path").replace("\\", "/")))
        return options

    def get_generated_codeobjects(self):

        execution_mode = Config.get("compiler", "xilinx", "mode")

        kernel_file_name = "DACE_BINARY_DIR \"/{}".format(self._program_name)
        if execution_mode == "software_emulation":
            kernel_file_name += "_sw_emu.xclbin\""
            xcl_emulation_mode = "\"sw_emu\""
            xilinx_sdx = "DACE_VITIS_DIR"
        elif execution_mode == "hardware_emulation":
            kernel_file_name += "_hw_emu.xclbin\""
            xcl_emulation_mode = "\"hw_emu\""
            xilinx_sdx = "DACE_VITIS_DIR"
        elif execution_mode == "hardware" or execution_mode == "simulation":
            kernel_file_name += "_hw.xclbin\""
            xcl_emulation_mode = None
            xilinx_sdx = None
        else:
            raise cgx.CodegenError(
                "Unknown Xilinx execution mode: {}".format(execution_mode))

        set_env_vars = ""
        set_str = "dace::set_environment_variable(\"{}\", {});\n"
        unset_str = "dace::unset_environment_variable(\"{}\");\n"
        set_env_vars += (set_str.format("XCL_EMULATION_MODE",
                                        xcl_emulation_mode)
                         if xcl_emulation_mode is not None else
                         unset_str.format("XCL_EMULATION_MODE"))
        set_env_vars += (set_str.format("XILINX_SDX", xilinx_sdx) if xilinx_sdx
                         is not None else unset_str.format("XILINX_SDX"))

        host_code = CodeIOStream()
        host_code.write("""\
#include "dace/xilinx/host.h"
#include "dace/dace.h"
#include <iostream>\n\n""")

        self._frame.generate_fileheader(self._global_sdfg, host_code,
                                        'xilinx_host')

        params_comma = self._global_sdfg.signature(with_arrays=False)
        if params_comma:
            params_comma = ', ' + params_comma

        host_code.write("""
DACE_EXPORTED int __dace_init_xilinx({sdfg.name}_t *__state{signature}) {{
    {environment_variables}

    __state->fpga_context = new dace::fpga::Context();
    __state->fpga_context->Get().MakeProgram({kernel_file_name});
    return 0;
}}

DACE_EXPORTED void __dace_exit_xilinx({sdfg.name}_t *__state) {{
    delete __state->fpga_context;
}}

{host_code}""".format(signature=params_comma,
                      sdfg=self._global_sdfg,
                      environment_variables=set_env_vars,
                      kernel_file_name=kernel_file_name,
                      host_code="".join([
                          "{separator}\n// Kernel: {kernel_name}"
                          "\n{separator}\n\n{code}\n\n".format(separator="/" *
                                                               79,
                                                               kernel_name=name,
                                                               code=code)
                          for (name, code) in self._host_codes
                      ])))

        host_code_obj = CodeObject(self._program_name,
                                   host_code.getvalue(),
                                   "cpp",
                                   XilinxCodeGen,
                                   "Xilinx",
                                   target_type="host")

        kernel_code_objs = [
            CodeObject(kernel_name,
                       code,
                       "cpp",
                       XilinxCodeGen,
                       "Xilinx",
                       target_type="device")
            for (kernel_name, code) in self._kernel_codes
        ]

        # Configuration file with interface assignments
        are_assigned = [
            v is not None for v in self._interface_assignments.values()
        ]
        bank_assignment_code = []
        if any(are_assigned):
            if not all(are_assigned):
                raise RuntimeError("Some, but not all global memory arrays "
                                   "were assigned to memory banks: {}".format(
                                       self._interface_assignments))
            are_assigned = True
        else:
            are_assigned = False
        for name, _ in self._host_codes:
            # Only iterate over assignments if any exist
            if are_assigned:
                for (kernel_name, interface_name), (
                        memory_type,
                        memory_bank) in self._interface_assignments.items():
                    if kernel_name != name:
                        continue
                    bank_assignment_code.append("{},{},{}".format(
                        interface_name, memory_type.name, memory_bank))
            # Create file even if there are no assignments
            kernel_code_objs.append(
                CodeObject("{}_memory_interfaces".format(name),
                           "\n".join(bank_assignment_code),
                           "csv",
                           XilinxCodeGen,
                           "Xilinx",
                           target_type="device"))

        # Emit the .ini file
        others = [
            CodeObject(''.join(name.split('.')[:-1]),
                       other_code.getvalue(),
                       name.split('.')[-1],
                       XilinxCodeGen,
                       "Xilinx",
                       target_type="device")
            for name, other_code in self._other_codes.items()
        ]

        return [host_code_obj] + kernel_code_objs + others

    @staticmethod
    def define_stream(dtype, buffer_size, var_name, array_size, function_stream,
                      kernel_stream):
        """
           Defines a stream
           :return: a tuple containing the type of the created variable, and boolean indicating
               whether this is a global variable or not
           """
        ctype = "dace::FIFO<{}, {}, {}>".format(dtype.base_type.ctype,
                                                dtype.veclen, buffer_size)
        if cpp.sym2cpp(array_size) == "1":
            kernel_stream.write("{} {}(\"{}\");".format(ctype, var_name,
                                                        var_name))
        else:
            kernel_stream.write("{} {}[{}];\n".format(ctype, var_name,
                                                      cpp.sym2cpp(array_size)))
            kernel_stream.write("dace::SetNames({}, \"{}\", {});".format(
                var_name, var_name, cpp.sym2cpp(array_size)))

        # In Xilinx, streams are defined as local variables
        # Return value is used for adding to defined_vars in fpga.py
        return ctype, False

    def define_local_array(self, var_name, desc, array_size, function_stream,
                           kernel_stream, sdfg, state_id, node):
        dtype = desc.dtype
        kernel_stream.write("{} {}[{}];\n".format(dtype.ctype, var_name,
                                                  cpp.sym2cpp(array_size)))
        if desc.storage == dace.dtypes.StorageType.FPGA_Registers:
            kernel_stream.write("#pragma HLS ARRAY_PARTITION variable={} "
                                "complete\n".format(var_name))
        elif desc.storage == dace.dtypes.StorageType.FPGA_Local:
            if len(desc.shape) > 1:
                kernel_stream.write("#pragma HLS ARRAY_PARTITION variable={} "
                                    "block factor={}\n".format(
                                        var_name, desc.shape[-2]))
        else:
            raise ValueError("Unsupported storage type: {}".format(
                desc.storage.name))
        self._dispatcher.defined_vars.add(var_name, DefinedType.Pointer,
                                          '%s *' % dtype.ctype)

    def define_shift_register(*args, **kwargs):
        raise NotImplementedError("Xilinx shift registers NYI")

    @staticmethod
    def make_vector_type(dtype, is_const):
        return "{}{}".format("const " if is_const else "", dtype.ctype)

    @staticmethod
    def make_kernel_argument(data,
                             var_name,
                             is_output,
                             with_vectorization,
                             interface_id=None):
        if isinstance(data, dt.Array):
            var_name = cpp.array_interface_variable(var_name, is_output, None)
            if interface_id is not None:
                var_name = var_name = f"{var_name}_{interface_id}"
            if with_vectorization:
                dtype = data.dtype
            else:
                dtype = data.dtype.base_type
            return "{} *{}".format(dtype.ctype, var_name)
        if isinstance(data, dt.Stream):
            ctype = "dace::FIFO<{}, {}, {}>".format(data.dtype.base_type.ctype,
                                                    data.dtype.veclen,
                                                    data.buffer_size)
            return "{} &{}".format(ctype, var_name)
        else:
            return data.as_arg(with_types=True, name=var_name)

    def generate_unroll_loop_pre(self, kernel_stream, factor, sdfg, state_id,
                                 node):
        pass

    @staticmethod
    def generate_unroll_loop_post(kernel_stream, factor, sdfg, state_id, node):
        if factor is None:
            kernel_stream.write("#pragma HLS UNROLL", sdfg, state_id, node)
        else:
            kernel_stream.write("#pragma HLS UNROLL factor={}".format(factor),
                                sdfg, state_id, node)

    @staticmethod
    def generate_pipeline_loop_pre(kernel_stream, sdfg, state_id, node):
        pass

    @staticmethod
    def generate_pipeline_loop_post(kernel_stream, sdfg, state_id, node):
        kernel_stream.write("#pragma HLS PIPELINE II=1", sdfg, state_id, node)

    @staticmethod
    def generate_flatten_loop_pre(kernel_stream, sdfg, state_id, node):
        pass

    @staticmethod
    def generate_flatten_loop_post(kernel_stream, sdfg, state_id, node):
        kernel_stream.write("#pragma HLS LOOP_FLATTEN")

    def generate_nsdfg_header(self, sdfg, state, state_id, node,
                              memlet_references, sdfg_label):
        # TODO: Use a single method for GPU kernels, FPGA modules, and NSDFGs
        arguments = [
            f'{atype} {aname}' for atype, aname, _ in memlet_references
        ]
        arguments += [
            f'{node.sdfg.symbols[aname].as_arg(aname)}'
            for aname in sorted(node.symbol_mapping.keys())
            if aname not in sdfg.constants
        ]
        arguments = ', '.join(arguments)
        return f'void {sdfg_label}({arguments}) {{\n#pragma HLS INLINE'

    def write_and_resolve_expr(self,
                               sdfg,
                               memlet,
                               nc,
                               outname,
                               inname,
                               indices=None,
                               dtype=None):
        """
        Emits a conflict resolution call from a memlet.
        """
        redtype = operations.detect_reduction_type(memlet.wcr, openmp=True)
        defined_type, _ = self._dispatcher.defined_vars.get(memlet.data)
        if isinstance(indices, str):
            ptr = '%s + %s' % (cpp.cpp_ptr_expr(
                sdfg, memlet, defined_type, is_write=True), indices)
        else:
            ptr = cpp.cpp_ptr_expr(sdfg,
                                   memlet,
                                   defined_type,
                                   indices=indices,
                                   is_write=True)

        if isinstance(dtype, dtypes.pointer):
            dtype = dtype.base_type

        # Special call for detected reduction types
        if redtype != dtypes.ReductionType.Custom:
            if redtype == dace.dtypes.ReductionType.Sub:
                # write this as an addition
                credtype = "dace::ReductionType::Sum"
                is_sub = True
            else:
                credtype = "dace::ReductionType::" + str(
                    redtype)[str(redtype).find(".") + 1:]
                is_sub = False
            if isinstance(dtype, dtypes.vector):
                return (f'dace::xilinx_wcr_fixed_vec<{credtype}, '
                        f'{dtype.vtype.ctype}, {dtype.veclen}>::reduce('
                        f'{ptr}, {"-" if is_sub else ""}{inname})')
            return (
                f'dace::xilinx_wcr_fixed<{credtype}, {dtype.ctype}>::reduce('
                f'{ptr}, {"-" if is_sub else ""}{inname})')

        # General reduction
        raise NotImplementedError('General reductions not yet implemented')

    @staticmethod
    def make_read(defined_type, dtype, var_name, expr, index, is_pack,
                  packing_factor):
        if defined_type in [DefinedType.Stream, DefinedType.StreamArray]:
            if " " in expr:
                expr = "(" + expr + ")"
            read_expr = "{}.pop()".format(expr)
        elif defined_type == DefinedType.Scalar:
            read_expr = var_name
        else:
            if index is not None and index != "0":
                read_expr = "{} + {}".format(expr, index)
            else:
                read_expr = expr
        if is_pack:
            return "dace::Pack<{}, {}>({})".format(dtype.base_type.ctype,
                                                   packing_factor, read_expr)
        else:
            return "dace::Read<{}, {}>({})".format(dtype.base_type.ctype,
                                                   dtype.veclen, read_expr)

    def generate_converter(*args, **kwargs):
        pass  # Handled in C++

    @staticmethod
    def make_write(defined_type, dtype, var_name, write_expr, index, read_expr,
                   wcr, is_unpack, packing_factor):
        if defined_type in [DefinedType.Stream, DefinedType.StreamArray]:
            if defined_type == DefinedType.StreamArray:
                write_expr = "{}[{}]".format(write_expr,
                                             "0" if not index else index)
            if is_unpack:
                return "\n".join(
                    "{}.push({}[{}]);".format(write_expr, read_expr, i)
                    for i in range(packing_factor))
            else:
                return "{}.push({});".format(write_expr, read_expr)
        else:
            if defined_type == DefinedType.Scalar:
                write_expr = var_name
            elif index and index != "0":
                write_expr = "{} + {}".format(write_expr, index)
            if is_unpack:
                return "dace::Unpack<{}, {}>({}, {});".format(
                    dtype.base_type.ctype, packing_factor, read_expr,
                    write_expr)
            else:
                # TODO: Temporary hack because we don't have the output
                #       vector length.
                veclen = max(dtype.veclen, packing_factor)
                return "dace::Write<{}, {}>({}, {});".format(
                    dtype.base_type.ctype, veclen, write_expr, read_expr)

    def make_shift_register_write(self, defined_type, dtype, var_name,
                                  write_expr, index, read_expr, wcr, is_unpack,
                                  packing_factor, sdfg):
        raise NotImplementedError("Xilinx shift registers NYI")

    @staticmethod
    def generate_no_dependence_pre(kernel_stream,
                                   sdfg,
                                   state_id,
                                   node,
                                   var_name=None):
        pass

    def generate_no_dependence_post(self, kernel_stream, sdfg, state_id, node,
                                    var_name):
        '''
        Adds post loop pragma for ignoring loop carried dependencies on a given variable
        '''
        defined_type, _ = self._dispatcher.defined_vars.get(var_name)
        if defined_type == DefinedType.ArrayInterface:
            var_name = cpp.array_interface_variable(var_name, True,
                                                    self._dispatcher)
        kernel_stream.write(
            "#pragma HLS DEPENDENCE variable={} false".format(var_name), sdfg,
            state_id, node)

    def generate_kernel_boilerplate_pre(self, sdfg, state_id, kernel_name,
                                        parameters, module_stream,
                                        kernel_stream, external_streams):

        # Write header
        module_stream.write(
            """#include <dace/xilinx/device.h>
#include <dace/math.h>
#include <dace/complex.h>""", sdfg)
        self._frame.generate_fileheader(sdfg, module_stream, 'xilinx_device')
        module_stream.write("\n", sdfg)

        # Build kernel signature
        kernel_args = []
        array_args = []
        for is_output, dataname, data, interface in parameters:
            kernel_arg = self.make_kernel_argument(data, dataname, is_output,
                                                   True, interface)
            if kernel_arg:
                kernel_args.append(kernel_arg)
                if isinstance(data, dt.Array):
                    array_args.append((kernel_arg, dataname))

        stream_args = []
        for is_output, dataname, data, interface in sorted(external_streams,
                                                           key=lambda t: t[1]):
            kernel_arg = self.make_kernel_argument(data, dataname, is_output,
                                                   True, interface)
            if kernel_arg:
                stream_args.append(kernel_arg)

        # Write kernel signature
        kernel_stream.write(
            "DACE_EXPORTED void {}({}) {{\n".format(
                kernel_name, ', '.join(kernel_args + stream_args)), sdfg,
            state_id)

        # Insert interface pragmas
        num_mapped_args = 0
        for arg, dataname in array_args:
            var_name = re.findall(r"\w+", arg)[-1]
            if "*" in arg:
                interface_name = "gmem{}".format(num_mapped_args)
                kernel_stream.write(
                    "#pragma HLS INTERFACE m_axi port={} "
                    "offset=slave bundle={}".format(var_name, interface_name),
                    sdfg, state_id)
                # Map this interface to the corresponding location
                # specification to be passed to the Xilinx compiler
                assignment = self._bank_assignments[(dataname, sdfg)] if (
                    dataname, sdfg) in self._bank_assignments else None
                if assignment is not None:
                    mem_type, mem_bank = assignment
                    self._interface_assignments[(kernel_name,
                                                 interface_name)] = (mem_type,
                                                                     mem_bank)
                else:
                    self._interface_assignments[(kernel_name,
                                                 interface_name)] = None
                num_mapped_args += 1

        for arg in kernel_args + ["return"]:
            var_name = re.findall(r"\w+", arg)[-1]
            kernel_stream.write(
                "#pragma HLS INTERFACE s_axilite port={} bundle=control".format(
                    var_name))

        for _, var_name, _, _ in external_streams:
            kernel_stream.write(
                "#pragma HLS INTERFACE axis port={}".format(var_name))

        # TODO: add special case if there's only one module for niceness
        kernel_stream.write("\n#pragma HLS DATAFLOW")
        kernel_stream.write("\nHLSLIB_DATAFLOW_INIT();")

    @staticmethod
    def generate_kernel_boilerplate_post(kernel_stream, sdfg, state_id):
        kernel_stream.write("HLSLIB_DATAFLOW_FINALIZE();\n}\n", sdfg, state_id)

    def generate_host_function_body(self, sdfg, state, kernel_name, parameters,
                                    rtl_tasklet_names, kernel_stream):

        kernel_args = []
        for _, name, p, _ in parameters:
            kernel_args.append(p.as_arg(False, name=name))

        kernel_function_name = kernel_name
        kernel_file_name = "{}.xclbin".format(kernel_name)

        # Launch HLS kernel
        kernel_stream.write(
            f"""\
  auto kernel = program.MakeKernel({kernel_function_name}, "{kernel_function_name}", {", ".join(kernel_args)});
  const std::pair<double, double> elapsed = kernel.ExecuteTask();""", sdfg,
            sdfg.node_id(state))

        # Join RTL tasklets
        for name in rtl_tasklet_names:
            kernel_stream.write(f"kernel_{name}.wait();\n", sdfg,
                                sdfg.node_id(state))

        # Report performance
        kernel_stream.write(
            """\
  std::cout << "Kernel executed in " << elapsed.second << " seconds.\\n" << std::flush;
<<<<<<< HEAD
  // Save execution time in file
  std::ofstream out_file;
  out_file.open("dace_times.dat", std::ios::app);
  out_file << elapsed.second <<std::endl;
  out_file.close();
}}""".format(kernel_function_name=kernel_function_name,
             kernel_args=", ".join(kernel_args),
             rtl_starts="\n  ".join(rtl_starts),
             rtl_waits="\n  ".join(rtl_waits)), sdfg, sdfg.node_id(state))
=======
}""", sdfg, sdfg.node_id(state))
>>>>>>> adcb1d33

    def generate_module(self, sdfg, state, name, subgraph, parameters,
                        module_stream, entry_stream, host_stream):
        """Generates a module that will run as a dataflow function in the FPGA
           kernel."""

        state_id = sdfg.node_id(state)
        dfg = sdfg.nodes()[state_id]

        kernel_args_call = []
        kernel_args_module = []
        for is_output, pname, p, interface_id in parameters:
            if isinstance(p, dt.Array):
                arr_name = cpp.array_interface_variable(pname, is_output, None)
                # Add interface ID to called module, but not to the module
                # arguments
                argname = arr_name
                if interface_id is not None:
                    argname = f"{arr_name}_{interface_id}"

                kernel_args_call.append(argname)
                dtype = p.dtype
                kernel_args_module.append("{} {}*{}".format(
                    dtype.ctype, "const " if not is_output else "", arr_name))
            else:
                if isinstance(p, dt.Stream):
                    kernel_args_call.append(
                        p.as_arg(with_types=False, name=pname))
                    if p.is_stream_array():
                        kernel_args_module.append(
                            "dace::FIFO<{}, {}, {}> {}[{}]".format(
                                p.dtype.base_type.ctype, p.veclen,
                                p.buffer_size, pname, p.size_string()))
                    else:
                        kernel_args_module.append(
                            "dace::FIFO<{}, {}, {}> &{}".format(
                                p.dtype.base_type.ctype, p.veclen,
                                p.buffer_size, pname))
                else:
                    kernel_args_call.append(
                        p.as_arg(with_types=False, name=pname))
                    kernel_args_module.append(
                        p.as_arg(with_types=True, name=pname))

        # Check if we are generating an RTL module, in which case only the
        # accesses to the streams should be handled
        rtl_tasklet = None
        for n in subgraph.nodes():
            if (isinstance(n, dace.nodes.Tasklet)
                    and n.language == dace.dtypes.Language.SystemVerilog):
                rtl_tasklet = n
                break
        if rtl_tasklet:
            entry_stream.write(
                f'// [RTL] HLSLIB_DATAFLOW_FUNCTION({name}, {", ".join(kernel_args_call)});'
            )
            module_stream.write(
                f'// [RTL] void {name}({", ".join(kernel_args_module)});\n\n')

            # _1 in names are due to vitis
            for node in subgraph.source_nodes():
                if isinstance(sdfg.arrays[node.data], dt.Stream):
                    if node.data not in self._stream_connections:
                        self._stream_connections[node.data] = [None, None]
                    for edge in state.out_edges(node):
                        rtl_name = "{}_{}_{}_{}".format(edge.dst, sdfg.sdfg_id,
                                                        sdfg.node_id(state),
                                                        state.node_id(edge.dst))
                        self._stream_connections[
                            node.data][1] = '{}_top_1.s_axis_{}'.format(
                                rtl_name, edge.dst_conn)

            for node in subgraph.sink_nodes():
                if isinstance(sdfg.arrays[node.data], dt.Stream):
                    if node.data not in self._stream_connections:
                        self._stream_connections[node.data] = [None, None]
                    for edge in state.in_edges(node):
                        rtl_name = "{}_{}_{}_{}".format(edge.src, sdfg.sdfg_id,
                                                        sdfg.node_id(state),
                                                        state.node_id(edge.src))
                        self._stream_connections[
                            node.data][0] = '{}_top_1.m_axis_{}'.format(
                                rtl_name, edge.src_conn)

            # Make the dispatcher trigger generation of the RTL module, but
            # ignore the generated code, as the RTL codegen will generate the
            # appropriate files.
            ignore_stream = CodeIOStream()
            self._dispatcher.dispatch_subgraph(sdfg,
                                               subgraph,
                                               state_id,
                                               ignore_stream,
                                               ignore_stream,
                                               skip_entry_node=False)

            # Launch the kernel from the host code
            rtl_name = self.rtl_tasklet_name(rtl_tasklet, state, sdfg)
            host_stream.write(
                f"  auto kernel_{rtl_name} = program.MakeKernel(\"{rtl_name}_top\", {', '.join([name for _, name, p, _ in parameters if not isinstance(p, dt.Stream)])}).ExecuteTaskFork();",
                sdfg, state_id, rtl_tasklet)

            return

        # create a unique module name to prevent name clashes
        module_function_name = f"module_{name}_{sdfg.sdfg_id}"

        # Unrolling processing elements: if there first scope of the subgraph
        # is an unrolled map, generate a processing element for each iteration
        scope_children = subgraph.scope_children()
        top_scopes = [
            n for n in scope_children[None]
            if isinstance(n, dace.sdfg.nodes.EntryNode)
        ]
        unrolled_loops = 0
        if len(top_scopes) == 1:
            scope = top_scopes[0]
            if scope.unroll:
                self._unrolled_pes.add(scope.map)
                kernel_args_call += ", ".join(scope.map.params)
                kernel_args_module += ["int " + p for p in scope.params]
                for p, r in zip(scope.map.params, scope.map.range):
                    if len(r) > 3:
                        raise cgx.CodegenError("Strided unroll not supported")
                    entry_stream.write(
                        "for (size_t {param} = {begin}; {param} < {end}; "
                        "{param} += {increment}) {{\n#pragma HLS UNROLL".format(
                            param=p, begin=r[0], end=r[1] + 1, increment=r[2]))
                    unrolled_loops += 1

        # Generate caller code in top-level function
        entry_stream.write(
            "HLSLIB_DATAFLOW_FUNCTION({}, {});".format(
                module_function_name, ", ".join(kernel_args_call)), sdfg,
            state_id)

        for _ in range(unrolled_loops):
            entry_stream.write("}")

        # ----------------------------------------------------------------------
        # Generate kernel code
        # ----------------------------------------------------------------------

        self._dispatcher.defined_vars.enter_scope(subgraph)

        module_body_stream = CodeIOStream()

        module_body_stream.write(
            "void {}({}) {{".format(module_function_name,
                                    ", ".join(kernel_args_module)), sdfg,
            state_id)

        # Register the array interface as a naked pointer for use inside the
        # FPGA kernel
        interfaces_added = set()
        for is_output, argname, arg, _ in parameters:
            if (not (isinstance(arg, dt.Array)
                     and arg.storage == dace.dtypes.StorageType.FPGA_Global)):
                continue
            ctype = dtypes.pointer(arg.dtype).ctype
            ptr_name = cpp.array_interface_variable(argname, is_output, None)
            if not is_output:
                ctype = f"const {ctype}"
            self._dispatcher.defined_vars.add(ptr_name, DefinedType.Pointer,
                                              ctype)
            if argname in interfaces_added:
                continue
            interfaces_added.add(argname)
            self._dispatcher.defined_vars.add(argname,
                                              DefinedType.ArrayInterface,
                                              ctype,
                                              allow_shadowing=True)
        module_body_stream.write("\n")

        # Allocate local transients
        data_to_allocate = (set(subgraph.top_level_transients()) -
                            set(sdfg.shared_transients()) -
                            set([p[1] for p in parameters]))
        allocated = set()
        for node in subgraph.nodes():
            if not isinstance(node, dace.sdfg.nodes.AccessNode):
                continue
            if node.data not in data_to_allocate or node.data in allocated:
                continue
            allocated.add(node.data)
            self._dispatcher.dispatch_allocate(sdfg, state, state_id, node,
                                               module_stream,
                                               module_body_stream)

        self._dispatcher.dispatch_subgraph(sdfg,
                                           subgraph,
                                           state_id,
                                           module_stream,
                                           module_body_stream,
                                           skip_entry_node=False)

        module_stream.write(module_body_stream.getvalue(), sdfg, state_id)
        module_stream.write("}\n\n")

        self._dispatcher.defined_vars.exit_scope(subgraph)

    def rtl_tasklet_name(self, node: nodes.RTLTasklet, state, sdfg):
        return "{}_{}_{}_{}".format(node.name, sdfg.sdfg_id,
                                    sdfg.node_id(state), state.node_id(node))

    def generate_kernel_internal(self, sdfg, state, kernel_name, subgraphs,
                                 kernel_stream, function_stream,
                                 callsite_stream):
        """Main entry function for generating a Xilinx kernel."""

        (global_data_parameters, top_level_local_data, subgraph_parameters,
         nested_global_transients,
         external_streams) = self.make_parameters(sdfg, state, subgraphs)

        # Detect RTL tasklets, which will be launched as individual kernels
        rtl_tasklet_names = [
            self.rtl_tasklet_name(nd, state, sdfg) for nd in state.nodes()
            if isinstance(nd, nodes.RTLTasklet)
        ]

        host_code_stream = CodeIOStream()

        # Generate host code
        self.generate_host_header(sdfg, kernel_name, global_data_parameters,
                                  host_code_stream)
        self.generate_host_function_boilerplate(sdfg, state, kernel_name,
                                                global_data_parameters,
                                                nested_global_transients,
                                                host_code_stream,
                                                function_stream,
                                                callsite_stream)

        # Now we write the device code
        module_stream = CodeIOStream()
        entry_stream = CodeIOStream()

        state_id = sdfg.node_id(state)

        self.generate_kernel_boilerplate_pre(sdfg, state_id, kernel_name,
                                             global_data_parameters,
                                             module_stream, entry_stream,
                                             external_streams)

        # Emit allocations
        for node in top_level_local_data:
            self._dispatcher.dispatch_allocate(sdfg, state, state_id, node,
                                               module_stream, entry_stream)
        for is_output, name, node, _ in external_streams:
            self._dispatcher.defined_vars.add_global(name, DefinedType.Stream,
                                                     node.ctype)
            if name not in self._stream_connections:
                self._stream_connections[name] = [None, None]
            self._stream_connections[name][
                0 if is_output else 1] = '{}_1.{}'.format(kernel_name, name)

        self.generate_modules(sdfg, state, kernel_name, subgraphs,
                              subgraph_parameters, module_stream, entry_stream,
                              host_code_stream)

        self.generate_host_function_body(sdfg, state, kernel_name,
                                         global_data_parameters,
                                         rtl_tasklet_names, host_code_stream)

        # Store code to be passed to compilation phase
        self._host_codes.append((kernel_name, host_code_stream.getvalue()))
        kernel_stream.write(module_stream.getvalue())
        kernel_stream.write(entry_stream.getvalue())

        self.generate_kernel_boilerplate_post(kernel_stream, sdfg, state_id)

    def generate_host_header(self, sdfg, kernel_function_name, parameters,
                             host_code_stream):

        kernel_args = []
        for is_output, name, arg, if_id in parameters:
            if isinstance(arg, dt.Array):
                argname = cpp.array_interface_variable(name, is_output, None)
                if if_id is not None:
                    argname = f"{argname}_{if_id}"

                kernel_args.append(arg.as_arg(with_types=True, name=argname))
            else:
                kernel_args.append(arg.as_arg(with_types=True, name=name))

        host_code_stream.write(
            """\
// Signature of kernel function (with raw pointers) for argument matching
DACE_EXPORTED void {kernel_function_name}({kernel_args});\n\n""".format(
                kernel_function_name=kernel_function_name,
                kernel_args=", ".join(kernel_args)), sdfg)

    def generate_memlet_definition(self, sdfg, dfg, state_id, src_node,
                                   dst_node, edge, callsite_stream):
        memlet = edge.data
        if (self._dispatcher.defined_vars.get(
                memlet.data)[0] == DefinedType.FPGA_ShiftRegister):
            raise NotImplementedError("Shift register for Xilinx NYI")
        else:
            self._cpu_codegen.copy_memory(sdfg, dfg, state_id, src_node,
                                          dst_node, edge, None, callsite_stream)

    def allocate_view(self, sdfg: dace.SDFG, dfg: dace.SDFGState, state_id: int,
                      node: dace.nodes.AccessNode, global_stream: CodeIOStream,
                      declaration_stream: CodeIOStream,
                      allocation_stream: CodeIOStream):
        return self._cpu_codegen.allocate_view(sdfg, dfg, state_id, node,
                                               global_stream,
                                               declaration_stream,
                                               allocation_stream)

    def generate_nsdfg_arguments(self, sdfg, dfg, state, node):
        # Connectors that are both input and output share the same name, unless
        # they are pointers to global memory in device code, in which case they
        # are split into explicit input and output interfaces
        inout = set(node.in_connectors.keys() & node.out_connectors.keys())

        memlet_references = []
        for _, _, _, vconn, in_memlet in sorted(state.in_edges(node),
                                                key=lambda e: e.dst_conn or ""):
            if in_memlet.data is None:
                continue
            desc = sdfg.arrays[in_memlet.data]
            is_memory_interface = (isinstance(desc, dt.Array) and desc.storage
                                   == dtypes.StorageType.FPGA_Global)
            if is_memory_interface:
                interface_name = cpp.array_interface_variable(
                    vconn, False, None)
                # Register the raw pointer as a defined variable
                self._dispatcher.defined_vars.add(
                    interface_name, DefinedType.Pointer,
                    node.in_connectors[vconn].ctype)
                interface_ref = cpp.emit_memlet_reference(
                    self._dispatcher,
                    sdfg,
                    in_memlet,
                    interface_name,
                    conntype=node.in_connectors[vconn],
                    is_write=False)
                memlet_references.append(interface_ref)
            if vconn in inout:
                continue
            ref = cpp.emit_memlet_reference(self._dispatcher,
                                            sdfg,
                                            in_memlet,
                                            vconn,
                                            conntype=node.in_connectors[vconn],
                                            is_write=False)
            if not is_memory_interface:
                memlet_references.append(ref)

        for _, uconn, _, _, out_memlet in sorted(
                state.out_edges(node), key=lambda e: e.src_conn or ""):
            if out_memlet.data is None:
                continue
            ref = cpp.emit_memlet_reference(self._dispatcher,
                                            sdfg,
                                            out_memlet,
                                            uconn,
                                            conntype=node.out_connectors[uconn],
                                            is_write=True)
            desc = sdfg.arrays[out_memlet.data]
            is_memory_interface = (isinstance(desc, dt.Array) and desc.storage
                                   == dtypes.StorageType.FPGA_Global)
            if is_memory_interface:
                interface_name = cpp.array_interface_variable(uconn, True, None)
                # Register the raw pointer as a defined variable
                self._dispatcher.defined_vars.add(
                    interface_name, DefinedType.Pointer,
                    node.out_connectors[uconn].ctype)
                memlet_references.append(
                    cpp.emit_memlet_reference(
                        self._dispatcher,
                        sdfg,
                        out_memlet,
                        interface_name,
                        conntype=node.out_connectors[uconn],
                        is_write=True))
            else:
                memlet_references.append(ref)

        return memlet_references

    def unparse_tasklet(self, *args, **kwargs):
        # Pass this object for callbacks into the Xilinx codegen
        cpp.unparse_tasklet(*args, codegen=self, **kwargs)

    def make_ptr_assignment(self, src_expr, src_dtype, dst_expr, dst_dtype):
        """
        Write source to destination, where the source is a scalar, and the
        destination is a pointer.
        :return: String of C++ performing the write.
        """
        return self.make_write(DefinedType.Pointer, dst_dtype, None,
                               "&" + dst_expr, None, src_expr, None,
                               dst_dtype.veclen < src_dtype.veclen,
                               src_dtype.veclen)<|MERGE_RESOLUTION|>--- conflicted
+++ resolved
@@ -549,19 +549,12 @@
         kernel_stream.write(
             """\
   std::cout << "Kernel executed in " << elapsed.second << " seconds.\\n" << std::flush;
-<<<<<<< HEAD
   // Save execution time in file
   std::ofstream out_file;
   out_file.open("dace_times.dat", std::ios::app);
   out_file << elapsed.second <<std::endl;
   out_file.close();
-}}""".format(kernel_function_name=kernel_function_name,
-             kernel_args=", ".join(kernel_args),
-             rtl_starts="\n  ".join(rtl_starts),
-             rtl_waits="\n  ".join(rtl_waits)), sdfg, sdfg.node_id(state))
-=======
 }""", sdfg, sdfg.node_id(state))
->>>>>>> adcb1d33
 
     def generate_module(self, sdfg, state, name, subgraph, parameters,
                         module_stream, entry_stream, host_stream):
