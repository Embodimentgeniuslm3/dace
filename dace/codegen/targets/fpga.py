from six import StringIO
import collections
import functools
import itertools
import re
import sympy as sp
import numpy as np

import dace
from dace import subsets
from dace.dtypes import deduplicate
from dace.config import Config
from dace.frontend import operations
from dace.graph import nodes
from dace.sdfg import ScopeSubgraphView, find_input_arraynode, find_output_arraynode
from dace.codegen.codeobject import CodeObject
from dace.codegen.prettycode import CodeIOStream
from dace.codegen.targets.target import TargetCodeGenerator, DefinedType
from dace.codegen.targets.target import (TargetCodeGenerator, IllegalCopy,
                                         make_absolute, DefinedType)
from dace.codegen.targets.cpp import (cpp_offset_expr, cpp_array_expr, sym2cpp,
                                      memlet_copy_to_absolute_strides)
from dace.codegen import cppunparse
from dace.properties import Property, make_properties, indirect_properties
from dace.symbolic import evaluate


class FPGACodeGen(TargetCodeGenerator):
    # Set by deriving class
    target_name = None
    title = None
    language = None

    def __init__(self, frame_codegen, sdfg):

        # The inheriting class must set target_name, title and language.

        self._in_device_code = False
        self._cpu_codegen = None
        self._frame = frame_codegen
        self._dispatcher = frame_codegen.dispatcher

        self._global_sdfg = sdfg
        self._program_name = sdfg.name

        # Verify that we did not miss the allocation of any global arrays, even
        # if they're nested deep in the SDFG
        self._allocated_global_arrays = set()
        self._unrolled_pes = set()

        # Register dispatchers
        self._cpu_codegen = self._dispatcher.get_generic_node_dispatcher()

        self._host_codes = []
        self._kernel_codes = []

        # Register additional FPGA dispatchers
        self._dispatcher.register_map_dispatcher(
            [dace.dtypes.ScheduleType.FPGA_Device], self)

        self._dispatcher.register_state_dispatcher(
            self,
            predicate=lambda sdfg, state: len(state.data_nodes()) > 0 and all([
                n.desc(sdfg).storage in [
                    dace.dtypes.StorageType.FPGA_Global, dace.dtypes.
                    StorageType.FPGA_Local, dace.dtypes.StorageType.
                    FPGA_Registers, dace.dtypes.StorageType.FPGA_Remote
                ] for n in state.data_nodes()
            ]))

        self._dispatcher.register_node_dispatcher(
            self, predicate=lambda *_: self._in_device_code)

        fpga_storage = [
            dace.dtypes.StorageType.FPGA_Global,
            dace.dtypes.StorageType.FPGA_Local,
            dace.dtypes.StorageType.FPGA_Registers,
            dace.dtypes.StorageType.FPGA_Remote,
        ]
        self._dispatcher.register_array_dispatcher(fpga_storage, self)

        # Register permitted copies
        for storage_from in itertools.chain(
                fpga_storage, [dace.dtypes.StorageType.Register]):
            for storage_to in itertools.chain(
                    fpga_storage, [dace.dtypes.StorageType.Register]):
                if (storage_from == dace.dtypes.StorageType.Register
                        and storage_to == dace.dtypes.StorageType.Register):
                    continue
                self._dispatcher.register_copy_dispatcher(
                    storage_from, storage_to, None, self)
        self._dispatcher.register_copy_dispatcher(
            dace.dtypes.StorageType.FPGA_Global,
            dace.dtypes.StorageType.CPU_Heap, None, self)
        self._dispatcher.register_copy_dispatcher(
            dace.dtypes.StorageType.FPGA_Global,
            dace.dtypes.StorageType.CPU_Stack, None, self)
        self._dispatcher.register_copy_dispatcher(
            dace.dtypes.StorageType.CPU_Heap,
            dace.dtypes.StorageType.FPGA_Global, None, self)
        self._dispatcher.register_copy_dispatcher(
            dace.dtypes.StorageType.CPU_Stack,
            dace.dtypes.StorageType.FPGA_Global, None, self)

    @property
    def has_initializer(self):
        return True

    @property
    def has_finalizer(self):
        return False

    def generate_state(self, sdfg, state, function_stream, callsite_stream):
        """Generate a kernel that runs all connected components within a state
           as concurrent dataflow modules."""

        state_id = sdfg.node_id(state)

        # Determine independent components
        subgraphs = dace.sdfg.concurrent_subgraphs(state)

        # Generate kernel code
        shared_transients = set(sdfg.shared_transients())
        if not self._in_device_code:
            # Allocate global memory transients, unless they are shared with
            # other states
            all_transients = set(state.all_transients())
            allocated = set(shared_transients)
            for node in state.data_nodes():
                data = node.desc(sdfg)
                if node.data not in all_transients or node.data in allocated:
                    continue
                if data.storage != dace.dtypes.StorageType.FPGA_Global:
                    continue
                allocated.add(node.data)
                self._dispatcher.dispatch_allocate(sdfg, state, state_id, node,
                                                   function_stream,
                                                   callsite_stream)
                self._dispatcher.dispatch_initialize(sdfg, state, state_id,
                                                     node, function_stream,
                                                     callsite_stream)
            # Generate kernel code
            self.generate_kernel(sdfg, state, state.label, subgraphs,
                                 function_stream, callsite_stream)
        else:  # self._in_device_code == True
            to_allocate = dace.sdfg.local_transients(sdfg, state, None)
            allocated = set()
            for node in state.data_nodes():
                data = node.desc(sdfg)
                if node.data not in to_allocate or node.data in allocated:
                    continue
                # Make sure there are no global transients in the nested state
                # that are thus not gonna be allocated
                if data.storage == dace.dtypes.StorageType.FPGA_Global:
                    raise dace.codegen.codegen.CodegenError(
                        "Cannot allocate global memory from device code.")
                allocated.add(node.data)
                # Allocate transients
                self._dispatcher.dispatch_allocate(sdfg, state, state_id, node,
                                                   function_stream,
                                                   callsite_stream)
                self._dispatcher.dispatch_initialize(sdfg, state, state_id,
                                                     node, function_stream,
                                                     callsite_stream)
            self.generate_nested_state(sdfg, state, state.label, subgraphs,
                                       function_stream, callsite_stream)

    @staticmethod
    def shared_data(subgraphs):
        """Returns a set of data objects that are shared between two or more of
           the specified subgraphs."""
        shared = set()
        if len(subgraphs) >= 2:
            seen = {}
            for sg in subgraphs:
                for node in sg:
                    if isinstance(node, dace.graph.nodes.AccessNode):
                        if node.data in seen:
                            if seen[node.data] != sg:
                                shared.add(node.data)
                        else:
                            seen[node.data] = sg
        return shared

    @classmethod
    def make_parameters(cls, sdfg, state, subgraphs):
        """Determines the parameters that must be passed to the passed list of
           subgraphs, as well as to the global kernel."""

        # Get a set of data nodes that are shared across subgraphs
        shared_data = cls.shared_data(subgraphs)

        # Find scalar parameters (to filter out from data parameters)
        scalar_parameters = sdfg.scalar_parameters(False)
        scalar_set = set(p[0] for p in scalar_parameters)

        # For some reason the array allocation dispatcher takes nodes, not
        # arrays. Build a dictionary of arrays to arbitrary data nodes
        # referring to them.
        data_to_node = {}

        global_data_parameters = []
        global_data_names = set()
        top_level_local_data = []
        subgraph_parameters = collections.OrderedDict()  # {subgraph: [params]}
        nested_global_transients = []
        nested_global_transients_seen = set()
        for subgraph in subgraphs:
            data_to_node.update({
                node.data: node
                for node in subgraph.nodes()
                if isinstance(node, dace.graph.nodes.AccessNode)
            })
            subsdfg = subgraph.parent
            candidates = []  # type: List[Tuple[bool,str,Data]]
            # [(is an output, dataname string, data object)]
            for n in subgraph.source_nodes():
                candidates += [(False, e.data.data,
                                subsdfg.arrays[e.data.data])
                               for e in state.in_edges(n)]
            for n in subgraph.sink_nodes():
                candidates += [(True, e.data.data, subsdfg.arrays[e.data.data])
                               for e in state.out_edges(n)]
            # Find other data nodes that are used internally
            for n, scope in subgraph.all_nodes_recursive():
                if isinstance(n, dace.graph.nodes.AccessNode):
                    # Add nodes if they are outer-level, or an inner-level
                    # transient (inner-level inputs/outputs are just connected
                    # to data in the outer layers, whereas transients can be
                    # independent).
                    if scope == subgraph or n.desc(scope).transient:
                        if scope.out_degree(n) > 0:
                            candidates.append((False, n.data, n.desc(scope)))
                        if scope.in_degree(n) > 0:
                            candidates.append((True, n.data, n.desc(scope)))
                        if scope != subgraph:
                            if (isinstance(n.desc(scope), dace.data.Array)
                                    and n.desc(scope).storage ==
                                    dace.dtypes.StorageType.FPGA_Global and
                                    n.data not in nested_global_transients_seen
                                ):
                                nested_global_transients.append(n)
                            nested_global_transients_seen.add(n.data)
            subgraph_parameters[subgraph] = []
            # Differentiate global and local arrays. The former are allocated
            # from the host and passed to the device code, while the latter are
            # (statically) allocated on the device side.

            for is_output, dataname, data in candidates:
                if dataname in scalar_set:
                    continue  # Skip already-parsed scalars
                if (isinstance(data, dace.data.Array)
                        or isinstance(data, dace.data.Scalar)
                        or isinstance(data, dace.data.Stream)):
                    if data.storage == dace.dtypes.StorageType.FPGA_Global:
                        subgraph_parameters[subgraph].append(
                            (is_output, dataname, data))
                        if is_output:
                            global_data_parameters.append(
                                (is_output, dataname, data))
                        else:
                            global_data_parameters.append(
                                (is_output, dataname, data))
                        global_data_names.add(dataname)
                    elif (data.storage == dace.dtypes.StorageType.FPGA_Local
                          or data.storage ==
                          dace.dtypes.StorageType.FPGA_Registers):
                        if dataname in shared_data:
                            # Only transients shared across multiple components
                            # need to be allocated outside and passed as
                            # parameters
                            subgraph_parameters[subgraph].append(
                                (is_output, dataname, data))
                            # Resolve the data to some corresponding node to be
                            # passed to the allocator
                            top_level_local_data.append(dataname)
                    elif data.storage == dace.dtypes.StorageType.FPGA_Remote:
                        continue
                    else:
                        raise ValueError("Unsupported storage type: {}".format(
                            data.storage))
                else:
                    raise TypeError("Unsupported data type: {}".format(
                        type(data).__name__))
            subgraph_parameters[subgraph] = dace.dtypes.deduplicate(
                subgraph_parameters[subgraph])

        # Deduplicate
        global_data_parameters = dace.dtypes.deduplicate(
            global_data_parameters)
        top_level_local_data = dace.dtypes.deduplicate(top_level_local_data)
        top_level_local_data = [data_to_node[n] for n in top_level_local_data]

        symbol_parameters = sdfg.undefined_symbols(False)

        return (global_data_parameters, top_level_local_data,
                subgraph_parameters, scalar_parameters, symbol_parameters,
                nested_global_transients)

    def generate_nested_state(self, sdfg, state, nest_name, subgraphs,
                              function_stream, callsite_stream):

        for sg in subgraphs:
            self._dispatcher.dispatch_subgraph(sdfg,
                                               sg,
                                               sdfg.node_id(state),
                                               function_stream,
                                               callsite_stream,
                                               skip_entry_node=False)

    @staticmethod
    def detect_memory_widths(subgraphs):
        # For each memory, checks that all the memlets are consistent (they have the same width).
        # This allow us to instantiate to generate data paths with a single data size throughout the subgraph.
        stack = []
        for sg in subgraphs:
            stack += [(n, sg) for n in sg.nodes()]
        memory_widths = {}
        seen = set()
        while len(stack) > 0:
            node, graph = stack.pop()
            if isinstance(node, dace.graph.nodes.NestedSDFG):
                for state in node.sdfg.states():
                    stack += [(n, state) for n in state.nodes()]
            elif isinstance(node, dace.graph.nodes.AccessNode):
                if node in seen:
                    continue
                seen.add(node)
                nodedesc = node.desc(graph)
                for edge in graph.all_edges(node):
                    if (isinstance(edge.data, dace.memlet.EmptyMemlet)
                            or edge.data.data is None):
                        continue
                    if node.data not in memory_widths:
                        if (isinstance(nodedesc, dace.data.Stream)
                                and nodedesc.veclen != edge.data.veclen):
                            raise ValueError(
                                "Vector length on memlet {} ({}) doesn't "
                                "match vector length of {} ({})".format(
                                    edge.data, edge.data.veclen, node.data,
                                    nodedesc.veclen))
                        memory_widths[node.data] = edge.data.veclen
                    else:
                        if memory_widths[node.data] != edge.data.veclen:
                            raise dace.codegen.codegen.CodegenError(
                                "Inconsistent vector length "
                                "on FPGA for \"{}\": got {}, had {}".format(
                                    node.data, edge.data.veclen,
                                    memory_widths[node.data]))
        return memory_widths

    def generate_scope(self, sdfg, dfg_scope, state_id, function_stream,
                       callsite_stream):

        if not self._in_device_code:
            # If we're not already generating kernel code we need to set up the
            # kernel launch
            subgraphs = [dfg_scope]
            return self.generate_kernel(
                sdfg, sdfg.find_state(state_id),
                dfg_scope.source_nodes()[0].map.label.replace(" ", "_"),
                subgraphs, function_stream, callsite_stream)

        self.generate_node(sdfg, dfg_scope, state_id,
                           dfg_scope.source_nodes()[0], function_stream,
                           callsite_stream)

        self._dispatcher.dispatch_subgraph(sdfg,
                                           dfg_scope,
                                           state_id,
                                           function_stream,
                                           callsite_stream,
                                           skip_entry_node=True)

    def allocate_array(self, sdfg, dfg, state_id, node, function_stream,
                       callsite_stream):
        result = StringIO()
        nodedesc = node.desc(sdfg)
        arrsize = nodedesc.total_size
        is_dynamically_sized = dace.symbolic.issymbolic(
            arrsize, sdfg.constants)

        dataname = node.data

        if isinstance(nodedesc, dace.data.Stream):

            if not self._in_device_code:
                raise dace.codegen.codegen.CodegenError(
                    "Cannot allocate FIFO from CPU code: {}".format(node.data))

            if is_dynamically_sized:
                raise dace.codegen.codegen.CodegenError(
                    "Arrays of streams cannot have dynamic size on FPGA")

            if nodedesc.buffer_size < 1:
                raise dace.codegen.codegen.CodegenError(
                    "Streams cannot be unbounded on FPGA")

            buffer_length_dynamically_sized = (dace.symbolic.issymbolic(
                nodedesc.buffer_size, sdfg.constants))

            if buffer_length_dynamically_sized:
                raise dace.codegen.codegen.CodegenError(
                    "Buffer length of stream cannot have dynamic size on FPGA")

            if sym2cpp(arrsize) != "1":
                # Is a stream array
                self._dispatcher.defined_vars.add(dataname,
                                                  DefinedType.StreamArray)
            else:
                # Single stream: add to defined vars if not remote
                if nodedesc.storage is not dace.dtypes.StorageType.FPGA_Remote:
                    self._dispatcher.defined_vars.add(dataname,
                                                      DefinedType.Stream)

            # Language-specific implementation
            self.define_stream(nodedesc.dtype, nodedesc.veclen,
                               nodedesc.buffer_size, dataname, arrsize,
                               function_stream, result, nodedesc.storage, sdfg,
                               dfg, node)

        elif isinstance(nodedesc, dace.data.Array):

            if nodedesc.storage == dace.dtypes.StorageType.FPGA_Global:

                if self._in_device_code:

                    if nodedesc not in self._allocated_global_arrays:
                        raise RuntimeError("Cannot allocate global array "
                                           "from device code: {} in {}".format(
                                               node.label, sdfg.name))

                else:

                    devptr_name = dataname
                    if isinstance(nodedesc, dace.data.Array):
                        # TODO: Distinguish between read, write, and read+write
                        # TODO: Handle memory banks
                        self._allocated_global_arrays.add(node.data)
                        result.write(
                            "auto {} = hlslib::ocl::GlobalContext()."
                            "MakeBuffer<{}, hlslib::ocl::Access::readWrite>"
                            "({});".format(dataname, nodedesc.dtype.ctype,
                                           sym2cpp(arrsize)))
                        self._dispatcher.defined_vars.add(
                            dataname, DefinedType.Pointer)

            elif (nodedesc.storage == dace.dtypes.StorageType.FPGA_Local or
                  nodedesc.storage == dace.dtypes.StorageType.FPGA_Registers):

                if not self._in_device_code:
                    raise dace.codegen.codegen.CodegenError(
                        "Tried to allocate local FPGA memory "
                        "outside device code: {}".format(dataname))
                if is_dynamically_sized:
                    raise ValueError(
                        "Dynamic allocation of FPGA fast memory not allowed")

                # Absorb vector size into type and adjust array size
                # accordingly
                veclen = self._memory_widths[node.data]
                generate_scalar = False
                if veclen > 1:
                    arrsize_symbolic = nodedesc.total_size
                    arrsize_eval = evaluate(arrsize_symbolic / veclen,
                                            sdfg.constants)
                    if sym2cpp(arrsize_eval) == "1":
                        generate_scalar = True
                    arrsize_vec = "({}) / {}".format(arrsize, veclen)
                else:
                    arrsize_vec = arrsize

                # If the array degenerates to a single element because of
                # vectorization, generate the variable as a scalar instead of
                # an array of size 1
                if generate_scalar:
                    # Language-specific
                    define_str = "{} {};".format(
                        self.make_vector_type(nodedesc.dtype, veclen, False),
                        dataname)
                    callsite_stream.write(define_str, sdfg, state_id, node)
                    self._dispatcher.defined_vars.add(dataname,
                                                      DefinedType.Scalar)
                else:
                    # Language-specific
                    self.define_local_array(nodedesc.dtype, veclen, dataname,
                                            arrsize_vec, nodedesc.storage,
                                            nodedesc.shape, function_stream,
                                            result, sdfg, state_id, node)
                    self._dispatcher.defined_vars.add(dataname,
                                                      DefinedType.Pointer)

            else:
                raise NotImplementedError("Unimplemented storage type " +
                                          str(nodedesc.storage))

        elif isinstance(nodedesc, dace.data.Scalar):

            result.write("{} {};\n".format(nodedesc.dtype.ctype, dataname))
            self._dispatcher.defined_vars.add(dataname, DefinedType.Scalar)

        else:
            raise TypeError("Unhandled data type: {}".format(
                type(nodedesc).__name__))

        callsite_stream.write(result.getvalue(), sdfg, state_id, node)

    def deallocate_array(self, sdfg, dfg, state_id, node, function_stream,
                         callsite_stream):
        pass  # Handled by destructor

    def _emit_copy(self, sdfg, state_id, src_node, src_storage, dst_node,
                   dst_storage, dst_schedule, edge, dfg, callsite_stream):

        u, v, memlet = edge.src, edge.dst, edge.data

        cpu_storage_types = [
            dace.dtypes.StorageType.CPU_Heap,
            dace.dtypes.StorageType.CPU_Stack,
            dace.dtypes.StorageType.CPU_Pinned
        ]
        fpga_storage_types = [
            dace.dtypes.StorageType.FPGA_Global,
            dace.dtypes.StorageType.FPGA_Local,
            dace.dtypes.StorageType.FPGA_Registers,
            dace.dtypes.StorageType.FPGA_Remote,
        ]

        # Determine directionality
        if isinstance(
                src_node,
                dace.graph.nodes.AccessNode) and memlet.data == src_node.data:
            outgoing_memlet = True
        elif isinstance(
                dst_node,
                dace.graph.nodes.AccessNode) and memlet.data == dst_node.data:
            outgoing_memlet = False
        else:
            raise LookupError("Memlet does not point to any of the nodes")

        data_to_data = (isinstance(src_node, dace.graph.nodes.AccessNode)
                        and isinstance(dst_node, dace.graph.nodes.AccessNode))

        host_to_device = (data_to_data and src_storage in cpu_storage_types and
                          dst_storage == dace.dtypes.StorageType.FPGA_Global)
        device_to_host = (data_to_data and
                          src_storage == dace.dtypes.StorageType.FPGA_Global
                          and dst_storage in cpu_storage_types)
        device_to_device = (
            data_to_data and src_storage == dace.dtypes.StorageType.FPGA_Global
            and dst_storage == dace.dtypes.StorageType.FPGA_Global)

        if (host_to_device or device_to_host) and self._in_device_code:
            raise RuntimeError(
                "Cannot copy between host and device from device")

        if (host_to_device or device_to_host
                or (device_to_device and not self._in_device_code)):

            dims = memlet.subset.dims()
            copy_shape = memlet.subset.bounding_box_size()
            copysize = ' * '.join([
                cppunparse.pyexpr2cpp(dace.symbolic.symstr(s))
                for s in copy_shape
            ])
            offset = cpp_array_expr(sdfg, memlet, with_brackets=False)

            if (not sum(copy_shape) == 1
                    and (not isinstance(memlet.subset, subsets.Range)
                         or any([step != 1 for _, _, step in memlet.subset]))):
                raise NotImplementedError("Only contiguous copies currently "
                                          "supported for FPGA codegen.")

            if host_to_device:

                callsite_stream.write(
                    "{}.CopyFromHost({}, {}, {});".format(
                        dst_node.data, (offset if not outgoing_memlet else 0),
                        copysize, src_node.data +
                        (" + {}".format(offset) if outgoing_memlet else "")),
                    sdfg, state_id, [src_node, dst_node])

            elif device_to_host:

                callsite_stream.write(
                    "{}.CopyToHost({}, {}, {});".format(
                        src_node.data, (offset if outgoing_memlet else 0),
                        copysize,
                        dst_node.data + (" + {}".format(offset)
                                         if not outgoing_memlet else "")),
                    sdfg, state_id, [src_node, dst_node])

            elif device_to_device:

                callsite_stream.write(
                    "{}.CopyToDevice({}, {}, {}, {});".format(
                        src_node.data, (offset if outgoing_memlet else 0),
                        copysize, dst_node.data,
                        (offset if not outgoing_memlet else 0)), sdfg,
                    state_id, [src_node, dst_node])

        # Reject copying to/from local memory from/to outside the FPGA
        elif (data_to_data
              and (((src_storage == dace.dtypes.StorageType.FPGA_Local
                     or src_storage == dace.dtypes.StorageType.FPGA_Registers)
                    and dst_storage not in fpga_storage_types) or
                   ((dst_storage == dace.dtypes.StorageType.FPGA_Local
                     or dst_storage == dace.dtypes.StorageType.FPGA_Registers)
                    and src_storage not in fpga_storage_types))):
            raise NotImplementedError(
                "Copies between host memory and FPGA "
                "local memory not supported: from {} to {}".format(
                    src_node, dst_node))

        elif data_to_data:

            if memlet.wcr is not None:
                raise NotImplementedError("WCR not implemented for copy edges")

            # Try to turn into degenerate/strided ND copies
            copy_shape, src_strides, dst_strides, src_expr, dst_expr = (
                memlet_copy_to_absolute_strides(self._dispatcher,
                                                sdfg,
                                                memlet,
                                                src_node,
                                                dst_node,
                                                packed_types=True))

            ctype = src_node.desc(sdfg).dtype.ctype

            # TODO: detect in which cases we shouldn't unroll
            register_to_register = (src_node.desc(
                sdfg).storage == dace.dtypes.StorageType.FPGA_Registers
                                    or dst_node.desc(sdfg).storage ==
                                    dace.dtypes.StorageType.FPGA_Registers)

            num_loops = len([dim for dim in copy_shape if dim != 1])
            if num_loops > 0:
                if not register_to_register:
                    # Language-specific
                    self.generate_pipeline_loop_pre(callsite_stream, sdfg,
                                                    state_id, dst_node)
                if len(copy_shape) > 1:
                    # Language-specific
                    self.generate_flatten_loop_pre(callsite_stream, sdfg,
                                                   state_id, dst_node)
                for node in [src_node, dst_node]:
                    if (isinstance(node.desc(sdfg), dace.data.Array)
                            and node.desc(sdfg).storage in [
                                dace.dtypes.StorageType.FPGA_Local,
                                dace.StorageType.FPGA_Registers
                            ]):
                        # Language-specific
                        self.generate_no_dependence_pre(
                            node.data, callsite_stream, sdfg, state_id,
                            dst_node)

            # Loop intro
            for i, copy_dim in enumerate(copy_shape):
                if copy_dim != 1:
                    if register_to_register:
                        # Language-specific
                        self.generate_unroll_loop_pre(callsite_stream, None,
                                                      sdfg, state_id, dst_node)
                    callsite_stream.write(
                        "for (int __dace_copy{} = 0; __dace_copy{} < {}; "
                        "++__dace_copy{}) {{".format(i, i, copy_dim, i), sdfg,
                        state_id, dst_node)
                    if register_to_register:
                        # Language-specific
                        self.generate_unroll_loop_post(callsite_stream, None,
                                                       sdfg, state_id,
                                                       dst_node)

            # Pragmas
            if num_loops > 0:
                if not register_to_register:
                    # Language-specific
                    self.generate_pipeline_loop_post(callsite_stream, sdfg,
                                                     state_id, dst_node)
                if len(copy_shape) > 1:
                    # Language-specific
                    self.generate_flatten_loop_post(callsite_stream, sdfg,
                                                    state_id, dst_node)

            # Construct indices (if the length of the stride array is zero,
            # resolves to an empty string)
            src_index = " + ".join([
                "__dace_copy{} * {}".format(i, sym2cpp(stride))
                for i, stride in enumerate(src_strides) if copy_shape[i] != 1
            ])
            dst_index = " + ".join([
                "__dace_copy{} * {}".format(i, sym2cpp(stride))
                for i, stride in enumerate(dst_strides) if copy_shape[i] != 1
            ])

            src_def_type = self._dispatcher.defined_vars.get(src_node.data)
            dst_def_type = self._dispatcher.defined_vars.get(dst_node.data)

            pattern = re.compile(r"([^\s]+)(\s*\+\s*)?(.*)")

            def sanitize_index(expr, index):
                var_name, _, expr_index = re.match(pattern, expr).groups()
                index = index.strip()
                expr_index = expr_index.strip()
                if index:
                    if expr_index:
                        return var_name, index + " + " + expr_index
                    return var_name, index
                else:
                    if expr_index:
                        return var_name, expr_index
                    return var_name, "0"

            # Pull out indices from expressions
            src_expr, src_index = sanitize_index(src_expr, src_index)
            dst_expr, dst_index = sanitize_index(dst_expr, dst_index)

            # Language specific
            read_expr = self.make_read(src_def_type,
                                       ctype,
                                       src_node.label,
                                       memlet.veclen,
                                       src_expr,
                                       src_index,
                                       src_node_desc=src_node.desc(sdfg))
            # Language specific
            write_expr = self.make_write(dst_def_type,
                                         ctype,
                                         dst_node.label,
                                         memlet.veclen,
                                         dst_expr,
                                         dst_index,
                                         read_expr,
                                         memlet.wcr,
                                         src_node_desc=src_node.desc(sdfg))
            callsite_stream.write(write_expr)

            # Inject dependence pragmas (DACE semantics implies no conflict)
            for node in [src_node, dst_node]:
                if (isinstance(node.desc(sdfg), dace.data.Array)
                        and node.desc(sdfg).storage in [
                            dace.dtypes.StorageType.FPGA_Local,
                            dace.StorageType.FPGA_Registers
                        ]):
                    # Language-specific
                    self.generate_no_dependence_post(node.data,
                                                     callsite_stream, sdfg,
                                                     state_id, dst_node)

            # Loop outtro
            for _ in range(num_loops):
                callsite_stream.write("}")

        else:

            self.generate_memlet_definition(sdfg, dfg, state_id, src_node,
                                            dst_node, edge, callsite_stream)

    @staticmethod
    def opencl_parameters(sdfg, kernel_parameters):
        seen = set()
        out_parameters = []
        for is_output, pname, param in kernel_parameters:
            # Since we can have both input and output versions of the same
            # array, make sure we only pass it once from the host code
            if param in seen:
                continue
            seen.add(param)
            if isinstance(param, dace.data.Array):
                out_parameters.append(
                    "hlslib::ocl::Buffer<{}, "
                    "hlslib::ocl::Access::readWrite> &{}".format(
                        param.dtype.ctype, pname))
            else:
                out_parameters.append(
                    param.signature(with_types=True, name=pname))
        return out_parameters

    def get_next_scope_entries(self, sdfg, dfg, scope_entry):
        parent_scope_entry = dfg.scope_dict()[scope_entry]
        parent_scope = dfg.scope_subgraph(parent_scope_entry)

        # Get all scopes from the same level
        all_scopes = [
            node for node in parent_scope.topological_sort()
            if isinstance(node, dace.graph.nodes.EntryNode)
        ]

        return all_scopes[all_scopes.index(scope_entry) + 1:]

    def generate_node(self, sdfg, dfg, state_id, node, function_stream,
                      callsite_stream):
        method_name = "_generate_" + type(node).__name__
        # Fake inheritance... use this class' method if it exists,
        # otherwise fall back on CPU codegen
        if hasattr(self, method_name):

            if hasattr(node, "schedule") and node.schedule not in [
                    dace.dtypes.ScheduleType.Default,
                    dace.dtypes.ScheduleType.FPGA_Device
            ]:
                # raise dace.codegen.codegen.CodegenError(
                #     "Cannot produce FPGA code for {} node with schedule {}: ".
                #     format(type(node).__name__, node.schedule, node))
                print("WARNING: found schedule {} on {} node in FPGA code. "
                      "Ignoring.".format(node.schedule,
                                         type(node).__name__))

            getattr(self, method_name)(sdfg, dfg, state_id, node,
                                       function_stream, callsite_stream)
        else:
            self._cpu_codegen.generate_node(sdfg, dfg, state_id, node,
                                            function_stream, callsite_stream)

    def initialize_array(self, *args, **kwargs):
        pass

    def copy_memory(self, sdfg, dfg, state_id, src_node, dst_node, edge,
                    function_stream, callsite_stream):

        if isinstance(src_node, dace.graph.nodes.CodeNode):
            src_storage = dace.dtypes.StorageType.Register
            try:
                src_parent = dfg.scope_dict()[src_node]
            except KeyError:
                src_parent = None
            dst_schedule = (None
                            if src_parent is None else src_parent.map.schedule)
        else:
            src_storage = src_node.desc(sdfg).storage

        if isinstance(dst_node, dace.graph.nodes.CodeNode):
            dst_storage = dace.dtypes.StorageType.Register
        else:
            dst_storage = dst_node.desc(sdfg).storage

        try:
            dst_parent = dfg.scope_dict()[dst_node]
        except KeyError:
            dst_parent = None
        dst_schedule = None if dst_parent is None else dst_parent.map.schedule

        state_dfg = sdfg.nodes()[state_id]

        # Emit actual copy
        self._emit_copy(sdfg, state_id, src_node, src_storage, dst_node,
                        dst_storage, dst_schedule, edge, state_dfg,
                        callsite_stream)

    def _generate_PipelineEntry(self, *args, **kwargs):
        self._generate_MapEntry(*args, **kwargs)

    def _generate_MapEntry(self, sdfg, dfg, state_id, node, function_stream,
                           callsite_stream):

        result = callsite_stream

        scope_dict = dfg.scope_dict()
        if node.map in self._unrolled_pes:

            # This is a top-level unrolled map, meaning it has been used to
            # replicate processing elements. Don't generate anything here.
            pass

        else:
            # Add extra opening brace (dynamic map ranges, closed in MapExit
            # generator)
            callsite_stream.write('{', sdfg, state_id, node)

            # Pipeline innermost loops
            scope = dfg.scope_dict(True)[node]

            # Generate custom iterators if this is a pipelined (and thus
            # flattened) loop
            if isinstance(node, PipelineEntry):
                for i in range(len(node.map.range)):
                    result.write("long {} = {};\n".format(
                        node.map.params[i], node.map.range[i][0]))

            if node.map.unroll:
                self.generate_unroll_loop_pre(result, None, sdfg, state_id,
                                              node)
            else:
                is_innermost = not any(
                    [isinstance(x, dace.graph.nodes.EntryNode) for x in scope])
                if is_innermost:
                    self.generate_pipeline_loop_pre(result, sdfg, state_id,
                                                    node)
                    self.generate_flatten_loop_pre(result, sdfg, state_id,
                                                   node)

            # Generate nested loops
            if not isinstance(node, PipelineEntry):
                for i, r in enumerate(node.map.range):
                    var = node.map.params[i]
                    begin, end, skip = r
                    # decide type of loop variable
                    loop_var_type = "int"
                    # try to decide type of loop variable
                    try:
                        if (evaluate(begin, sdfg.constants) >= 0
                                and evaluate(skip, sdfg.constants) > 0):
                            # it could be an unsigned (uint32) variable: we need
                            # to check to the type of 'end',
                            # if we are able to determine it
                            symbols = list(dace.symbolic.symlist(end).values())
                            if len(symbols) > 0:
                                sym = symbols[0]
                                if str(sym) in sdfg.symbols:
                                    end_type = sdfg.symbols[str(sym)].dtype
                                else:
                                    # Symbol not found, try to use symbol object
                                    # or use the default symbol type (int32)
                                    end_type = sym.dtype
                            else:
                                end_type = None
                            if end_type is not None:
                                if np.dtype(end_type.dtype.type) > np.dtype(
                                        'uint32'):
                                    loop_var_type = end.ctype
                                elif np.issubdtype(
                                        np.dtype(end_type.dtype.type),
                                        np.unsignedinteger):
                                    loop_var_type = "size_t"
                    except (UnboundLocalError, TypeError):
                        raise UnboundLocalError('Pipeline scopes require '
                                                'specialized bound values')

                    result.write(
                        "for ({} {} = {}; {} < {}; {} += {}) {{\n".format(
                            loop_var_type, var, sym2cpp(begin), var,
                            sym2cpp(end + 1), var, sym2cpp(skip)), sdfg,
                        state_id, node)
            else:
                pipeline = node.pipeline
                flat_it = pipeline.iterator_str()
                bound = pipeline.loop_bound_str()
                result.write(
                    "for (long {it} = 0; {it} < {bound}; ++{it}) {{\n".format(
                        it=flat_it, bound=node.pipeline.loop_bound_str()))
                if pipeline.init_size > 0:
                    result.write("const bool {} = {} < {};\n".format(
                        node.pipeline.init_condition(), flat_it,
                        sym2cpp(pipeline.init_size)))
                if pipeline.drain_size > 0:
                    result.write("const bool {} = {} >= {};\n".format(
                        node.pipeline.drain_condition(), flat_it,
                        bound + (" - " + sym2cpp(pipeline.drain_size)
                                 if pipeline.drain_size != 0 else "")))

            if node.map.unroll:
                self.generate_unroll_loop_post(result, None, sdfg, state_id,
                                               node)
            else:
                is_innermost = not any(
                    [isinstance(x, dace.graph.nodes.EntryNode) for x in scope])
                if is_innermost:
                    self.generate_pipeline_loop_post(result, sdfg, state_id,
                                                     node)
                    self.generate_flatten_loop_post(result, sdfg, state_id,
                                                    node)

        # Emit internal transient array allocation
        to_allocate = dace.sdfg.local_transients(sdfg,
                                                 sdfg.find_state(state_id),
                                                 node)
        allocated = set()
        for child in dfg.scope_dict(node_to_children=True)[node]:
            if not isinstance(child, dace.graph.nodes.AccessNode):
                continue
            if child.data not in to_allocate or child.data in allocated:
                continue
            allocated.add(child.data)
            self._dispatcher.dispatch_allocate(sdfg, dfg, state_id, child,
                                               None, result)
            self._dispatcher.dispatch_initialize(sdfg, dfg, state_id, child,
                                                 None, result)

    def _generate_PipelineExit(self, *args, **kwargs):
        self._generate_MapExit(*args, **kwargs)

    def _generate_MapExit(self, sdfg, dfg, state_id, node, function_stream,
                          callsite_stream):
        scope_dict = dfg.scope_dict()
        entry_node = scope_dict[node]
        if entry_node.map in self._unrolled_pes:
            # This was generated as unrolled processing elements, no need to
            # generate anything here
            return
        if isinstance(node, PipelineExit):
            flat_it = node.pipeline.iterator_str()
            bound = node.pipeline.loop_bound_str()
            pipeline = node.pipeline
            cond = []
            if pipeline.init_size > 0 and pipeline.init_overlap == False:
                cond.append("!" + pipeline.init_condition())
            if pipeline.drain_size > 0 and pipeline.drain_overlap == False:
                cond.append("!" + pipeline.drain_condition())
            if len(cond) > 0:
                callsite_stream.write("if ({}) {{".format(" && ".join(cond)))
            for it, r in reversed(list(zip(pipeline.params, pipeline.range))):
                callsite_stream.write(
                    "if ({it} >= {end}) {{\n{it} = {begin};\n".format(
                        it=it, begin=r[0], end=r[1]))
            for it, r in zip(pipeline.params, pipeline.range):
                callsite_stream.write(
                    "}} else {{\n{it} += {step};\n}}\n".format(it=it,
                                                               step=r[2]))
            if len(cond) > 0:
                callsite_stream.write("}\n")

        self._cpu_codegen._generate_MapExit(sdfg, dfg, state_id, node,
                                            function_stream, callsite_stream)

    def _generate_Reduce(self, sdfg, dfg, state_id, node, function_stream,
                         callsite_stream):

        end_braces = 0

        axes = node.axes
        input_memlet = dfg.in_edges(node)[0].data
        src_data = sdfg.arrays[input_memlet.data]
        output_edge = dfg.out_edges(node)[0]
        output_memlet = output_edge.data
        dst_data = sdfg.arrays[output_memlet.data]

        output_type = self.make_vector_type(dst_data.dtype,
                                            output_memlet.veclen, False)

        # If axes were not defined, use all input dimensions
        input_dims = input_memlet.subset.dims()
        output_dims = output_memlet.subset.data_dims()
        if axes is None:
            axes = tuple(range(input_dims))
        output_axes = [a for a in range(input_dims) if a not in axes]

        # Obtain variable names per output and reduction axis
        axis_vars = []
        unroll_dim = []
        octr = 0
        for d in range(input_dims):
            if d in axes:
                axis_vars.append('__i%d' % d)
            else:
                axis_vars.append('__o%d' % octr)
                octr += 1
            if ((isinstance(src_data, dace.data.Stream)
                 and src_data.is_stream_array()) or
                (isinstance(src_data, dace.data.Array) and
                 src_data.storage == dace.dtypes.StorageType.FPGA_Registers)):
                # Unroll reads from registers and stream arrays
                unroll_dim.append(True)
            else:
                unroll_dim.append(False)

        # We want to pipeline the last non-unrolled dimension
        pipeline_dim = -1
        for i in itertools.chain(axes, output_axes):
            if not unroll_dim[i]:
                pipeline_dim = i

        if node.identity is not None:
            identity = sym2cpp(node.identity)
        else:
            identity = None

        # Determine reduction type
        reduction_type = operations.detect_reduction_type(node.wcr)
        if reduction_type == dace.dtypes.ReductionType.Custom:
            raise NotImplementedError("Custom reduction for FPGA is NYI")

        # Initialize accumulator variable if we're collapsing to a single value
        all_axes_collapsed = (len(axes) == input_dims)
        if all_axes_collapsed:
            accumulator = "_{}_accumulator".format(output_memlet.data)
            init_value = ""
            if identity is not None:
                init_value = " = " + identity
            elif reduction_type == dace.dtypes.ReductionType.Sum:
                # Set initial value to zero. Helpful for single cycle clock accumulator in Intel.
                init_value = " = 0"
            callsite_stream.write(
                "{} {}{};".format(output_type, accumulator, init_value), sdfg,
                state_id, node)

        # Generate inner loops (for each collapsed dimension)
        input_subset = input_memlet.subset
        iterators_inner = ["__i{}".format(axis) for axis in axes]
        for i, axis in enumerate(axes):
            if axis == pipeline_dim:
                self.generate_pipeline_loop_pre(callsite_stream, sdfg,
                                                state_id, node)
                self.generate_flatten_loop_pre(callsite_stream, sdfg, state_id,
                                               node)
            if unroll_dim[axis]:
                self.generate_unroll_loop_pre(callsite_stream, None, sdfg,
                                              state_id, node)
            callsite_stream.write(
                'for (size_t {var} = {begin}; {var} < {end}; {var} += {skip}) {{'
                .format(var=iterators_inner[i],
                        begin=input_subset[axis][0],
                        end=input_subset[axis][1] + 1,
                        skip=input_subset[axis][2]), sdfg, state_id, node)
            if axis == pipeline_dim:
                self.generate_pipeline_loop_post(callsite_stream, sdfg,
                                                 state_id, node)
                self.generate_flatten_loop_post(callsite_stream, sdfg,
                                                state_id, node)
            if unroll_dim[axis]:
                self.generate_unroll_loop_post(callsite_stream, None, sdfg,
                                               state_id, node)
            end_braces += 1

        # Generate outer loops (over different output locations)
        output_subset = output_memlet.subset
        iterators_outer = ["__o{}".format(axis) for axis in range(output_dims)]
        for i, axis in enumerate(output_axes):
            if axis == pipeline_dim:
                self.generate_pipeline_loop_pre(callsite_stream, sdfg,
                                                state_id, node)
                self.generate_flatten_loop_pre(callsite_stream, sdfg, state_id,
                                               node)
            if unroll_dim[axis]:
                self.generate_unroll_loop_pre(callsite_stream, None, sdfg,
                                              state_id, node)
            callsite_stream.write(
                'for (size_t {var} = {begin}; {var} < {end}; {var} += {skip}) {{'
                .format(var=iterators_outer[i],
                        begin=output_subset[i][0],
                        end=output_subset[i][1] + 1,
                        skip=output_subset[i][2]), sdfg, state_id, node)
            if axis == pipeline_dim:
                self.generate_pipeline_loop_post(callsite_stream, sdfg,
                                                 state_id, node)
                self.generate_flatten_loop_post(callsite_stream, sdfg,
                                                state_id, node)
            if unroll_dim[axis]:
                self.generate_unroll_loop_post(callsite_stream, None, sdfg,
                                               state_id, node)
            end_braces += 1

        # Input and output variables
        out_var = (accumulator if all_axes_collapsed else cpp_array_expr(
            sdfg, output_memlet, offset=iterators_outer,
            relative_offset=False))
        in_var = cpp_array_expr(sdfg,
                                input_memlet,
                                offset=axis_vars,
                                relative_offset=False)

        # generate reduction code

        self.make_reduction(sdfg, state_id, node, output_memlet,
                            dst_data.dtype, input_memlet.veclen,
                            output_memlet.veclen, output_type, reduction_type,
                            callsite_stream, iterators_inner, input_subset,
                            identity, out_var, in_var)

        # Generate closing braces
        for i in range(end_braces):
            callsite_stream.write('}', sdfg, state_id, node)

        if all_axes_collapsed:
            dst_expr = output_memlet.data
            offset = cpp_offset_expr(dst_data,
                                     output_memlet.subset,
                                     packed_veclen=output_memlet.veclen)
            if offset:
                dst_expr += " + " + offset
            def_type = self._dispatcher.defined_vars.get(output_memlet.data)
            callsite_stream.write(
                self.make_write(def_type, dst_data.dtype.ctype,
                                output_memlet.data, output_memlet.veclen,
                                dst_expr, "", out_var, output_memlet.wcr),
                sdfg, state_id, node)

    def generate_kernel(self, sdfg, state, kernel_name, subgraphs,
                        function_stream, callsite_stream):

        # Inspect the vector length of all memlets leading to each memory, to
        # make sure that they're consistent, and to allow us to instantiate the
        # memories as vector types to enable HLS to generate wider data paths.
        # Since we cannot pass this auxiliary data structure to the allocator,
        # which is called by the dispatcher, we temporarily store it in the
        # codegen object (naughty).
        self._memory_widths = type(self).detect_memory_widths(subgraphs)

        if self._in_device_code:
            from dace.codegen.codegen import CodegenError
            raise CodegenError("Tried to generate kernel from device code")
        self._in_device_code = True
        self._cpu_codegen._packed_types = True

        kernel_stream = CodeIOStream()

        # Actual kernel code generation
        self.generate_kernel_internal(sdfg, state, kernel_name, subgraphs,
                                      kernel_stream, function_stream,
                                      callsite_stream)

        self._in_device_code = False
        self._cpu_codegen._packed_types = False

        # Store code strings to be passed to compilation phase
        self._kernel_codes.append((kernel_name, kernel_stream.getvalue()))

        # Delete the field we've abused to pass this dictionary to the memory
        # allocator
        del self._memory_widths
        self._allocated_global_arrays = set()

    def generate_modules(self, sdfg, state, kernel_name, subgraphs,
                         subgraph_parameters, scalar_parameters,
                         symbol_parameters, module_stream, entry_stream,
                         host_stream):
        """Main entry function for generating a Xilinx kernel."""

        # Module generation
        for subgraph in subgraphs:
            # Traverse to find first tasklets reachable in topological order
            to_traverse = subgraph.source_nodes()
            seen = set()
            tasklet_list = []
            access_nodes = []
            while len(to_traverse) > 0:
                n = to_traverse.pop()
                if n in seen:
                    continue
                seen.add(n)
                if (isinstance(n, dace.graph.nodes.Tasklet)
                        or isinstance(n, dace.graph.nodes.NestedSDFG)):
                    tasklet_list.append(n)
                else:
                    if isinstance(n, dace.graph.nodes.AccessNode):
                        access_nodes.append(n)
                    for e in subgraph.out_edges(n):
                        if e.dst not in seen:
                            to_traverse.append(e.dst)
            # Name module according to all reached tasklets (can be just one)
            labels = [n.label.replace(" ", "_") for n in tasklet_list]
            # If there are no tasklets, name it after access nodes in the
            # subgraph
            if len(labels) == 0:
                labels = [n.label.replace(" ", "_") for n in access_nodes]
            if len(labels) == 0:
                raise RuntimeError(
                    "Expected at least one tasklet or data node")
            module_name = "_".join(labels)
            self.generate_module(
                sdfg, state, module_name, subgraph,
                subgraph_parameters[subgraph] + scalar_parameters,
                symbol_parameters, module_stream, entry_stream, host_stream)

    def generate_host_function_boilerplate(self, sdfg, state, kernel_name,
                                           parameters, symbol_parameters,
                                           nested_global_transients,
                                           host_code_stream, header_stream,
                                           callsite_stream):

        # Generates:
        # - Definition of wrapper function in caller code
        # - Definition of kernel function in host code file
        # - Signature and opening brace of host code function in host code file

        # We exclude nested transients from the CPU code function call, as they
        # have not yet been allocated at this point
        nested_transient_set = {n.data for n in nested_global_transients}

        seen = set(nested_transient_set)
        kernel_args_call_host = []

        for is_output, argname, arg in parameters:
            # Only pass each array once from the host code
            if arg in seen:
                continue
            seen.add(arg)
            if not isinstance(arg, dace.data.Stream):
                kernel_args_call_host.append(arg.signature(False,
                                                           name=argname))

        # Treat scalars as symbols, assuming they can be input only
        symbol_sigs = [
            p.signature(name=name) for name, p in symbol_parameters.items()
        ]
        symbol_names = symbol_parameters.keys()

        kernel_args_call_host += symbol_names
        kernel_args_opencl = (self.opencl_parameters(
            sdfg, [p
                   for p in parameters if p[1] not in nested_transient_set]) +
                              symbol_sigs)
<<<<<<< HEAD
=======

        kernel_args_opencl = deduplicate(kernel_args_opencl)
        kernel_args_call_host = deduplicate(kernel_args_call_host)
>>>>>>> 2429ca58

        host_function_name = "__dace_runkernel_{}".format(kernel_name)
        # Write OpenCL host function
        host_code_stream.write(
            """\
DACE_EXPORTED void {host_function_name}({kernel_args_opencl}) {{
  hlslib::ocl::Program program = hlslib::ocl::GlobalContext().CurrentlyLoadedProgram();"""
            .format(host_function_name=host_function_name,
                    kernel_args_opencl=", ".join(kernel_args_opencl)))
<<<<<<< HEAD
=======

>>>>>>> 2429ca58
        header_stream.write("\n\nDACE_EXPORTED void {}({});\n\n".format(
            host_function_name, ", ".join(kernel_args_opencl)))

        # callsite represents the main CPU program for Intel FPGA
        callsite_stream.write("{}({});".format(
            host_function_name, ", ".join(kernel_args_call_host)))

        # Any extra transients stored in global memory on the FPGA must now be
        # allocated and passed to the kernel
        for arr_node in nested_global_transients:
            self._dispatcher.dispatch_allocate(sdfg, state, None, arr_node,
                                               None, host_code_stream)
            self._dispatcher.dispatch_initialize(sdfg, state, None, arr_node,
                                                 None, host_code_stream)


# ------------------------------------------------------------------------------


@dace.serialize.serializable
class PipelineEntry(dace.graph.nodes.MapEntry):
    @staticmethod
    def map_type():
        return Pipeline

    @property
    def pipeline(self):
        return self._map

    @pipeline.setter
    def pipeline(self, val):
        self._map = val


@dace.serialize.serializable
class PipelineExit(dace.graph.nodes.MapExit):
    @staticmethod
    def map_type():
        return Pipeline

    @property
    def pipeline(self):
        return self._map

    @pipeline.setter
    def pipeline(self, val):
        self._map = val


@make_properties
class Pipeline(dace.graph.nodes.Map):
    """ This a convenience-subclass of Map that allows easier implementation of
        loop nests (using regular Map indices) that need a constant-sized
        initialization and drain phase (e.g., N*M + c iterations), which would
        otherwise need a flattened one-dimensional map.
    """
    init_size = Property(dtype=int,
                         desc="Number of initialization iterations.")
    init_overlap = Property(
        dtype=int,
        desc="Whether to increment regular map indices during initialization.")
    drain_size = Property(dtype=int, desc="Number of drain iterations.")
    drain_overlap = Property(
        dtype=int,
        desc="Whether to increment regular map indices during pipeline drain.")

    def __init__(self,
                 *args,
                 init_size=0,
                 init_overlap=False,
                 drain_size=0,
                 drain_overlap=False,
                 **kwargs):
        super(Pipeline, self).__init__(*args, **kwargs)
        self.init_size = init_size
        self.init_overlap = init_overlap
        self.drain_size = drain_size
        self.drain_overlap = drain_overlap
        self.flatten = True

    def iterator_str(self):
        return "__" + "".join(self.params)

    def loop_bound_str(self):
        bound = 1
        for begin, end, step in self.range:
            bound *= (step + end - begin) // step
        # Add init and drain phases when relevant
        add_str = (" + " + sym2cpp(self.init_size)
                   if self.init_size != 0 and not self.init_overlap else "")
        add_str += (" + " + sym2cpp(self.drain_size)
                    if self.drain_size != 0 and not self.drain_overlap else "")
        return sym2cpp(bound) + add_str

    def init_condition(self):
        """Variable that can be checked to see if pipeline is currently in
           initialization phase."""
        if self.init_size <= 0:
            raise ValueError("No init condition exists for " + self.label)
        return self.iterator_str() + "_init"

    def drain_condition(self):
        """Variable that can be checked to see if pipeline is currently in
           draining phase."""
        if self.drain_size <= 0:
            raise ValueError("No drain condition exists for " + self.label)
        return self.iterator_str() + "_drain"


PipelineEntry = indirect_properties(Pipeline,
                                    lambda obj: obj.map)(PipelineEntry)<|MERGE_RESOLUTION|>--- conflicted
+++ resolved
@@ -245,7 +245,6 @@
             # Differentiate global and local arrays. The former are allocated
             # from the host and passed to the device code, while the latter are
             # (statically) allocated on the device side.
-
             for is_output, dataname, data in candidates:
                 if dataname in scalar_set:
                     continue  # Skip already-parsed scalars
@@ -1290,14 +1289,12 @@
             sdfg, [p
                    for p in parameters if p[1] not in nested_transient_set]) +
                               symbol_sigs)
-<<<<<<< HEAD
-=======
 
         kernel_args_opencl = deduplicate(kernel_args_opencl)
         kernel_args_call_host = deduplicate(kernel_args_call_host)
->>>>>>> 2429ca58
 
         host_function_name = "__dace_runkernel_{}".format(kernel_name)
+
         # Write OpenCL host function
         host_code_stream.write(
             """\
@@ -1305,10 +1302,7 @@
   hlslib::ocl::Program program = hlslib::ocl::GlobalContext().CurrentlyLoadedProgram();"""
             .format(host_function_name=host_function_name,
                     kernel_args_opencl=", ".join(kernel_args_opencl)))
-<<<<<<< HEAD
-=======
-
->>>>>>> 2429ca58
+
         header_stream.write("\n\nDACE_EXPORTED void {}({});\n\n".format(
             host_function_name, ", ".join(kernel_args_opencl)))
 
