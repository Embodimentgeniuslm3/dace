--- conflicted
+++ resolved
@@ -84,7 +84,7 @@
 
 def is_hbm_array_with_distributed_index(array: dt.Data):
     """
-    :return: True if this array is placed on HBM and has an extra first 
+    :return: True if this array is placed on HBM and has an extra first
     dimension equal to the number of banks is placed on. For HBM arrays
     spanning across multiple banks this is always true.
     """
@@ -1397,15 +1397,12 @@
             src_is_subset = memlet._is_data_src is None or memlet._is_data_src
 
             copy_shape = memlet.subset.bounding_box_size()
-<<<<<<< HEAD
-            is_src_using_hbm = src_is_subset and is_hbm_array(src_nodedesc)
-            is_dst_using_hbm = not src_is_subset and is_hbm_array(dst_nodedesc)
-=======
-            is_src_using_hbm = src_is_subset and is_hbm_array_with_distributed_index(
-                src_nodedesc)
-            is_dst_using_hbm = not src_is_subset and is_hbm_array_with_distributed_index(
-                dst_nodedesc)
->>>>>>> 8851db88
+            is_src_using_hbm = (
+                src_is_subset
+                and is_hbm_array_with_distributed_index(src_nodedesc))
+            is_dst_using_hbm = (
+                not src_is_subset
+                and is_hbm_array_with_distributed_index(dst_nodedesc))
             if is_src_using_hbm or is_dst_using_hbm:
                 copy_shape = copy_shape[1:]
 
