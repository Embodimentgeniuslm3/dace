# Copyright 2019-2020 ETH Zurich and the DaCe authors. All rights reserved.
import ast
import astunparse
import functools
import copy
import itertools
import os
import re
from six import StringIO
import numpy as np
import sympy

import dace
from dace import registry, subsets, dtypes
from dace.codegen import cppunparse
from dace.config import Config
from dace.codegen import exceptions as cgx
from dace.codegen.codeobject import CodeObject
from dace.codegen.dispatcher import DefinedType
from dace.codegen.prettycode import CodeIOStream
from dace.codegen.targets.target import make_absolute
from dace.codegen.targets import cpp, fpga
from dace.codegen.targets.common import codeblock_to_cpp
from dace.codegen.tools.type_inference import infer_expr_type
from dace.frontend.python.astutils import rname, unparse
from dace.frontend import operations
from dace.sdfg import find_input_arraynode, find_output_arraynode
from dace.sdfg import SDFGState
import dace.sdfg.utils as utils
from dace.symbolic import evaluate
from collections import defaultdict

REDUCTION_TYPE_TO_HLSLIB = {
    dace.dtypes.ReductionType.Min: "min",
    dace.dtypes.ReductionType.Max: "max",
    dace.dtypes.ReductionType.Sum: "+",
    dace.dtypes.ReductionType.Product: "*",
    dace.dtypes.ReductionType.Logical_And: " && ",
    dace.dtypes.ReductionType.Bitwise_And: "&",
    dace.dtypes.ReductionType.Logical_Or: "||",
    dace.dtypes.ReductionType.Bitwise_Or: "|",
    dace.dtypes.ReductionType.Bitwise_Xor: "^"
}

REDUCTION_TYPE_TO_PYEXPR = {
    dace.dtypes.ReductionType.Min: "min({a}, {b})",
    dace.dtypes.ReductionType.Max: "max({a}, {b})",
    dace.dtypes.ReductionType.Sum: "{a} + {b}",
    dace.dtypes.ReductionType.Product: "*",
    dace.dtypes.ReductionType.Logical_And: " && ",
    dace.dtypes.ReductionType.Bitwise_And: "&",
    dace.dtypes.ReductionType.Logical_Or: "||",
    dace.dtypes.ReductionType.Bitwise_Or: "|",
    dace.dtypes.ReductionType.Bitwise_Xor: "^"
}

TYPE_TO_SMI_TYPE = {
    "char": "SMI_CHAR",
    "int": "SMI_INT",
    "float": "SMI_FLOAT",
    "double": "SMI_DOUBLE",
    "float2": "SMI_FLOAT2",
    "float4": "SMI_FLOAT4",
    "double2": "SMI_DOUBLE2"
}


class NameTooLongError(ValueError):
    pass


@registry.autoregister_params(name=['intel_fpga', 'intel_fpga_smi'])
class IntelFPGACodeGen(fpga.FPGACodeGen):
    target_name = 'intel_fpga'
    title = 'Intel FPGA'
    language = 'hls'
    enable_smi = False  # indicates whether or not smi is used
    default_channel_depth = 1

    def __init__(self, *args, **kwargs):
        fpga_vendor = Config.get("compiler", "fpga_vendor")
        if fpga_vendor.lower() != "intel_fpga":
            # Don't register this code generator
            return
<<<<<<< HEAD
        self.default_channel_depth = Config.get("compiler", "intel_fpga",
                                                "default_channel_depth")
=======
        # Keep track of generated converters to avoid multiple definition
        self.generated_converters = set()
        # Channel mangles
        self.channel_mangle = defaultdict(dict)

>>>>>>> 28677ff0
        super().__init__(*args, **kwargs)

    @property
    def has_finalizer(self):
        return self.enable_smi

    @staticmethod
    def cmake_options():

        host_flags = Config.get("compiler", "intel_fpga", "host_flags")
        kernel_flags = Config.get("compiler", "intel_fpga", "kernel_flags")
        mode = Config.get("compiler", "intel_fpga", "mode")
        target_board = Config.get("compiler", "intel_fpga", "board")
        enable_debugging = ("ON" if Config.get_bool(
            "compiler", "intel_fpga", "enable_debugging") else "OFF")
        autobuild = ("ON" if Config.get_bool("compiler", "autobuild_bitstreams")
                     else "OFF")
        #Here we have to get also SMI related options (even if we don't use them)
        smi_ranks = Config.get("compiler", "intel_fpga", "smi_ranks")
        smi_rendezvous = ("ON" if Config.get_bool("compiler", "intel_fpga",
                                                  "smi_rendezvous") else "OFF")
        options = [
            "-DDACE_INTELFPGA_HOST_FLAGS=\"{}\"".format(host_flags),
            "-DDACE_INTELFPGA_KERNEL_FLAGS=\"{}\"".format(kernel_flags),
            "-DDACE_INTELFPGA_MODE={}".format(mode),
            "-DDACE_INTELFPGA_TARGET_BOARD=\"{}\"".format(target_board),
            "-DDACE_INTELFPGA_ENABLE_DEBUGGING={}".format(enable_debugging),
            "-DDACE_FPGA_AUTOBUILD_BITSTREAM={}".format(autobuild),
            "-DDACE_INTELFPGA_SMI_NUM_RANKS={}".format(smi_ranks),
            "-DDACE_INTELFPGA_SMI_RENDEZVOUS={}".format(smi_rendezvous)
        ]
        # Override Intel FPGA OpenCL installation directory
        if Config.get("compiler", "intel_fpga", "path"):
            options.append("-DINTELFPGAOCL_ROOT_DIR=\"{}\"".format(
                Config.get("compiler", "intel_fpga", "path").replace("\\",
                                                                     "/")))
        return options

    def get_generated_codeobjects(self):

        execution_mode = Config.get("compiler", "intel_fpga", "mode")
        # TODO: SMI names the produced binary according to the kernel name, that we don't have here
        # This could be useful when different programs will be generated from the same SDFG
        # For the moment being, emulation binary will have the same name of the program (handled in CMake).
        # The sdfg symbols smi_rank and smi_num_ranks, will be used to load the proper bitstream
        if self.enable_smi:
            if execution_mode == "emulator":
                kernel_file_name = "std::string kernel_path = DACE_BINARY_DIR \"/emulator_\"+std::to_string(__dace_comm_rank)+\"/{}".format(
                    self._program_name)
            elif execution_mode == "hardware":
                kernel_file_name = "std::string kernel_path = DACE_BINARY_DIR \"/{}".format(
                    self._program_name)
        else:
            kernel_file_name = "DACE_BINARY_DIR \"/{}".format(
                self._program_name)
        emulation_flag = ""

        if execution_mode == "emulator":
            kernel_file_name += "_emulator.aocx\""
            emulation_flag = (
                "\n    dace::set_environment_variable"
                "(\"CL_CONTEXT_EMULATOR_DEVICE_INTELFPGA\", \"1\");")
        elif execution_mode == "simulator":
            kernel_file_name += "_simulator.aocx\""
        elif execution_mode == "hardware":
            kernel_file_name += "_hardware.aocx\""
        else:
            raise cgx.CodegenError(
                "Unknown Intel FPGA execution mode: {}".format(execution_mode))

        host_code = CodeIOStream()
        host_code.write("""\
#include "dace/intel_fpga/host.h"
#include <iostream>\n\n""")

        self._frame.generate_fileheader(self._global_sdfg, host_code)
        host_code.write("unsigned int __dace_fpga_context=0;")
        if self.enable_smi:
            # add MPI and SMI init calls
            # TODO: handle different contexts. Possibile solution: define it as global variable and allow
            # move operator (if it works in OpenCL)
            # TODO: handle routing dir
            host_code.write("""
            #include "dace/intel_fpga/smi.h"
            #include "smi_generated_host.c"
            #define ROUTING_DIR DACE_BINARY_DIR "/smi-routes/"
            int __dace_comm_size = 1;
            int __dace_comm_rank = 0;
            """)
            # TODO: understand if we want to generate MPI_Init/Calls
            host_code.write("""
               dace::fpga::Context *dace::fpga::_context;
               DACE_EXPORTED int __dace_init_intel_fpga({signature}) {{{emulation_flag}
                   //CHECK_MPI(MPI_Init(NULL, NULL));
                   CHECK_MPI(MPI_Comm_size(MPI_COMM_WORLD, &__dace_comm_size));
                   CHECK_MPI(MPI_Comm_rank(MPI_COMM_WORLD, &__dace_comm_rank));
                   {kernel_file_name};
                   __dace_fpga_context = {context};
                   dace::fpga::_context = new dace::fpga::Context();
                   dace::fpga::_context->Get(__dace_fpga_context).MakeProgram(kernel_path);
                   return 0;
               }}

               {host_code}""".format(
                signature=self._global_sdfg.signature(),
                emulation_flag=emulation_flag,
                kernel_file_name=kernel_file_name,
                context=0
                if execution_mode == "emulator" else "__dace_comm_rank%2",
                host_code="".join([
                    "{separator}\n// Kernel: {kernel_name}"
                    "\n{separator}\n\n{code}\n\n".format(separator="/" * 79,
                                                         kernel_name=name,
                                                         code=code)
                    for (name, code) in self._host_codes
                ])))
            host_code.write("""DACE_EXPORTED void __dace_exit_intel_fpga() {{
    //CHECK_MPI(MPI_Barrier(MPI_COMM_WORLD));
    //CHECK_MPI(MPI_Finalize());
}}""")
        else:
            host_code.write("""
            dace::fpga::Context *dace::fpga::_context;

            DACE_EXPORTED int __dace_init_intel_fpga({signature}) {{{emulation_flag}
                dace::fpga::_context = new dace::fpga::Context();
                dace::fpga::_context->Get().MakeProgram({kernel_file_name});
                return 0;
            }}

DACE_EXPORTED void __dace_exit_intel_fpga({signature}) {{
    delete dace::fpga::_context;
}}

{host_code}""".format(signature=self._global_sdfg.signature(),
                      emulation_flag=emulation_flag,
                      kernel_file_name=kernel_file_name,
                      host_code="".join([
                          "{separator}\n// Kernel: {kernel_name}"
                          "\n{separator}\n\n{code}\n\n".format(separator="/" *
                                                               79,
                                                               kernel_name=name,
                                                               code=code)
                          for (name, code) in self._host_codes
                      ])))

        # Since CodeObject defines target_name, I have to explicitely indicate intel_fpga_smi if remote streams are used
        host_code_obj = CodeObject(
            self._program_name,
            host_code.getvalue(),
            "cpp",
            IntelFPGACodeGen,
            "Intel FPGA",
            target_name="intel_fpga_smi" if self.enable_smi else "intel_fpga",
            target_type="host")

        kernel_code_objs = [
            CodeObject(kernel_name,
                       code,
                       "cl",
                       IntelFPGACodeGen,
                       "Intel FPGA",
                       target_type="device",
                       target_name="intel_fpga_smi"
                       if self.enable_smi else "intel_fpga",
                       additional_compiler_kwargs={"smi": self.enable_smi})
            for (kernel_name, code) in self._kernel_codes
        ]
        # add the util header if present
        other_code_objs = [
            CodeObject(file_name,
                       code.getvalue(),
                       "cl",
                       IntelFPGACodeGen,
                       "Intel FPGA",
                       target_type="device")
            for (file_name, code) in self._other_codes.items()
        ]

        return [host_code_obj] + kernel_code_objs + other_code_objs

    def create_mangled_channel_name(self, var_name, kernel_id):
        '''
        Memorize and returns  the mangled name of a global channel
        The dictionary is organized as (var_name) : {kernel_id: mangled_name)
        '''

        if kernel_id not in self.channel_mangle[var_name]:
            existing_count = len(self.channel_mangle[var_name])
            suffix = f"_{existing_count}" if existing_count > 0 else ""
            mangled_name = f"{var_name}{suffix}"
            self.channel_mangle[var_name][kernel_id] = mangled_name
        return self.channel_mangle[var_name][kernel_id]

    def get_mangled_channel_name(self, var_name, kernel_id):
        '''
        Returns the mangled name of a channel if it is a global channel,
        or var_name if it is an alias (generated through #define)
        '''
        if var_name in self.channel_mangle:
            return self.channel_mangle[var_name][kernel_id]
        else:
            return var_name



    def define_stream(self, dtype, buffer_size, var_name, array_size,
                      function_stream, kernel_stream, storage, sdfg, dfg, node):
        """
        Defines a stream
        :return: a tuple containing the  type of the created variable, and boolean indicating
            whether this is a global variable or not
        """
        vec_type = self.make_vector_type(dtype, False)
        if buffer_size > 1:
            depth_attribute = " __attribute__((depth({})))".format(buffer_size)
        else:
            depth_attribute = " __attribute__((depth({})))".format(
                self.default_channel_depth)
        if cpp.sym2cpp(array_size) != "1":
            size_str = "[" + cpp.sym2cpp(array_size) + "]"
        else:
            size_str = ""
<<<<<<< HEAD
        if storage == dace.dtypes.StorageType.FPGA_Remote:
            # remote streams (SMI transient channels) are not defined as global entities
            # TODO: a remote stream access node should have one input or one ouput edge.
            if dfg.in_edges(node):
                # remote output stream: it is the first time that it appears, open the corresponding transient channel
                connector = dfg.in_edges(node)[0].src_conn
                memlet = dfg.in_edges(node)[0].data
                rcv_rank = node.desc(sdfg).location["rcv_rank"]
                port = node.desc(sdfg).location["port"][0]
                if rcv_rank not in sdfg.constants and rcv_rank not in sdfg.symbols and not isinstance(
                        rcv_rank, sympy.numbers.Integer) and not isinstance(
                            rcv_rank, int) and not rcv_rank.isdecimal():
                    raise dace.codegen.codegen.CodegenError(
                        "Receiver rank for remote stream {} must be a constant, a symbol or a number"
                        .format(node.label))

                if not isinstance(port,
                                  sympy.numbers.Integer) and not isinstance(
                                      port, int) and not port.isdecimal():
                    raise dace.codegen.codegen.CodegenError(
                        "Port for remote stream {} must be a constant or a number"
                        .format(node.label))
                # TODO handle dynamic number of accesses in SMI. Volume could be "the maximum" if dynamic is true
                #message_size = memlet.num_accesses / vector_length
                message_size = memlet.volume  # TODO: temp fix for stencilflow
                kernel_stream.write(
                    "SMI_Channel {} = SMI_Open_send_channel({}, {}, {}, {}, smi_comm);"
                    .format(var_name, message_size, TYPE_TO_SMI_TYPE[vec_type],
                            rcv_rank, port))
                self._dispatcher.defined_vars.add(var_name,
                                                  DefinedType.RemoteStream,
                                                  vec_type)
                pass
            else:
                # input stream
                connector = dfg.out_edges(node)[0].dst_conn
                memlet = dfg.out_edges(node)[0].data
                snd_rank = node.desc(sdfg).location["snd_rank"]
                port = node.desc(sdfg).location["port"][0]
                if snd_rank not in sdfg.constants and snd_rank not in sdfg.symbols and not isinstance(
                        snd_rank,
                        sympy.numbers.Integer) and not snd_rank.isdecimal():
                    raise dace.codegen.codegen.CodegenError(
                        "Sender rank for remote stream {} must be a constant, a symbol or a number"
                        .format(node.label))

                if not isinstance(port,
                                  sympy.numbers.Integer) and not isinstance(
                                      port, int) and not port.isdecimal():
                    raise dace.codegen.codegen.CodegenError(
                        "Port for remote stream {} must be a constant or a number"
                        .format(node.label))
                #message_size = memlet.num_accesses / vector_length
                message_size = memlet.volume  #TODO temp fix for stencilflow
                kernel_stream.write(
                    "SMI_Channel {} = SMI_Open_receive_channel({}, {}, {}, {}, smi_comm);"
                    .format(var_name, message_size, TYPE_TO_SMI_TYPE[vec_type],
                            snd_rank, port))

                # add this as defined vars of type Remote Stream, so that we will no further open it in the following
                self._dispatcher.defined_vars.add(var_name,
                                                  DefinedType.RemoteStream,
                                                  vec_type)

        else:
            kernel_stream.write("channel {} {}{}{};".format(
                vec_type, var_name, size_str, depth_attribute))
=======
        # mangle name
        chan_name = self.create_mangled_channel_name(var_name, self._kernel_count)
        kernel_stream.write("channel {} {}{}{};".format(vec_type, chan_name,
                                                        size_str,
                                                        depth_attribute))
>>>>>>> 28677ff0

        # Return value is used for adding to defined_vars in fpga.py
        # In Intel FPGA, streams must be defined as global entity, so they will be added to the global variables
        return 'channel {}'.format(vec_type), True

    def define_local_array(self, var_name, desc, array_size, function_stream,
                           kernel_stream, sdfg, state_id, node):
        vec_type = self.make_vector_type(desc.dtype, False)
        if desc.storage == dace.dtypes.StorageType.FPGA_Registers:
            attributes = " __attribute__((register))"
        else:
            attributes = ""
        kernel_stream.write("{}{} {}[{}];\n".format(vec_type, attributes,
                                                    var_name,
                                                    cpp.sym2cpp(array_size)))
        self._dispatcher.defined_vars.add(var_name, DefinedType.Pointer,
                                          vec_type)

    def define_shift_register(self, *args, **kwargs):
        # Shift registers are just arrays on Intel
        self.define_local_array(*args, **kwargs)

    @staticmethod
    def make_vector_type(dtype, is_const):
        return "{}{}".format("const " if is_const else "", dtype.ocltype)

    def make_kernel_argument(self, data, var_name, is_output,
                             with_vectorization):
        if isinstance(data, dace.data.Array):
            if with_vectorization:
                vec_type = data.dtype.ocltype
            else:
                vec_type = fpga.vector_element_type_of(data.dtype).ocltype
            return "__global volatile  {}* restrict {}".format(
                vec_type, var_name)
        elif isinstance(data, dace.data.Stream):
            return None  # Streams are global objects
        else:
            return data.as_arg(with_types=True, name=var_name)

    @staticmethod
    def generate_unroll_loop_pre(kernel_stream, factor, sdfg, state_id, node):
        if factor is not None:
            factor_str = " " + factor
        else:
            factor_str = ""
        kernel_stream.write("#pragma unroll{}".format(factor_str), sdfg,
                            state_id, node)

    @staticmethod
    def generate_unroll_loop_post(kernel_stream, factor, sdfg, state_id, node):
        pass

    @staticmethod
    def generate_pipeline_loop_pre(kernel_stream, sdfg, state_id, node):
        pass

    @staticmethod
    def generate_pipeline_loop_post(kernel_stream, sdfg, state_id, node):
        pass

    @staticmethod
    def generate_flatten_loop_pre(kernel_stream, sdfg, state_id, node):
        kernel_stream.write("#pragma loop_coalesce")

    @staticmethod
    def generate_flatten_loop_post(kernel_stream, sdfg, state_id, node):
        pass

    def make_read(self, defined_type, dtype, var_name, expr, index, is_pack,
                  packing_factor):
        if defined_type in [DefinedType.Stream, DefinedType.StreamArray]:
            # channel mangling: the expression could contain indexing
            expr.replace(var_name, self.get_mangled_channel_name(var_name, self._kernel_count))
            read_expr = "read_channel_intel({})".format(expr)
        elif defined_type == DefinedType.RemoteStream:
            return "{}".format(expr)
        elif defined_type == DefinedType.Pointer:
            if index and index != "0":
                read_expr = f"*({expr} + {index})"
            else:
                if " " in expr:
                    expr = f"({expr})"
                read_expr = f"*{expr}"
        elif defined_type == DefinedType.Scalar:
            read_expr = var_name
        else:
            raise NotImplementedError(
                "Unimplemented read type: {}".format(defined_type))
        if is_pack:
            ocltype = fpga.vector_element_type_of(dtype).ocltype
            self.converters_to_generate.add((True, ocltype, packing_factor))
            return "pack_{}{}(&({}))".format(ocltype, packing_factor, read_expr)
        else:
            return read_expr

    def make_write(self, defined_type, dtype, var_name, write_expr, index,
                   read_expr, wcr, is_unpack, packing_factor, src_node_desc):
        """
        Creates write expression, taking into account wcr if present
        """
        if wcr is not None:
            redtype = operations.detect_reduction_type(wcr)
<<<<<<< HEAD
        if defined_type in [
                DefinedType.Stream, DefinedType.StreamArray,
                DefinedType.RemoteStream
        ]:
            if defined_type == DefinedType.StreamArray:
                write_expr = "{}[{}]".format(write_expr, index)
            elif defined_type == DefinedType.RemoteStream:
                return "SMI_Push(&{}, &{});".format(write_expr, read_expr)
=======

        if defined_type in [DefinedType.Stream, DefinedType.StreamArray]:
            #mangle name
            chan_name = self.get_mangled_channel_name(write_expr,self._kernel_count)
            if defined_type == DefinedType.StreamArray:
                write_expr = "{}[{}]".format(chan_name, index)
>>>>>>> 28677ff0
            if is_unpack:
                return "\n".join("write_channel_intel({}, {}[{}]);".format(
                    write_expr, read_expr, i) for i in range(packing_factor))
            else:
                return "write_channel_intel({}, {});".format(
                    chan_name, read_expr)
        elif defined_type == DefinedType.Pointer:
            if wcr is not None:
                if (redtype != dace.dtypes.ReductionType.Min
                        and redtype != dace.dtypes.ReductionType.Max):
                    return "{}[{}] = {}[{}] {} {};".format(
                        write_expr, index, write_expr, index,
                        REDUCTION_TYPE_TO_HLSLIB[redtype], read_expr)
                else:
                    # use max/min opencl builtins
                    return "{}[{}] = {}{}({}[{}],{});".format(
                        write_expr, index,
                        ("f" if dtype.ocltype == "float"
                         or dtype.ocltype == "double" else ""),
                        REDUCTION_TYPE_TO_HLSLIB[redtype], write_expr, index,
                        read_expr)
            else:
                result = ""
                if isinstance(
                        src_node_desc, dace.data.Stream
                ) is True and src_node_desc.storage == dace.dtypes.StorageType.FPGA_Remote:
                    # If the data to write comes from a remote stream, we have to do a Pop
                    # A temporary variable is created to avoid problems with different address spaces (__global, ...)
                    result += "{} __dace_smi_{};\nSMI_Pop(&{},(void *)&__dace_smi_{});\n".format(
                        dtype.ctype, var_name, read_expr, var_name)
                    read_expr = " __dace_smi_{}".format(var_name)
                if is_unpack:
                    ocltype = fpga.vector_element_type_of(dtype).ocltype
                    self.converters_to_generate.add(
                        (False, ocltype, packing_factor))
                    if not index or index == "0":
                        return "unpack_{}{}({}, {});".format(
                            ocltype, packing_factor, read_expr, write_expr)
                    else:
                        return "unpack_{}{}({}, {} + {});".format(
                            ocltype, packing_factor, read_expr, write_expr,
                            index)
                else:
                    if " " in write_expr:
                        write_expr = f"({write_expr})"
                    if index and index != "0":
                        return f"{write_expr}[{index}] = {read_expr};"
                    else:
                        return f"*{write_expr} = {read_expr};"
        elif defined_type == DefinedType.Scalar:
            if wcr is not None:
                if redtype != dace.dtypes.ReductionType.Min and redtype != dace.dtypes.ReductionType.Max:
                    return "{} = {} {} {};".format(
                        write_expr, write_expr,
                        REDUCTION_TYPE_TO_HLSLIB[redtype], read_expr)
                else:
                    # use max/min opencl builtins
                    return "{} = {}{}({},{});".format(
                        write_expr, ("f" if dtype.ocltype == "float"
                                     or dtype.ocltype == "double" else ""),
                        REDUCTION_TYPE_TO_HLSLIB[redtype], write_expr,
                        read_expr)
            else:
                if (isinstance(src_node_desc, dace.data.Stream)
                        and src_node_desc.storage
                        == dace.dtypes.StorageType.FPGA_Remote):
                    return "SMI_Pop(&{},(void *)&{})".format(
                        read_expr, var_name)
                else:
                    if is_unpack:
                        ocltype = fpga.vector_element_type_of(dtype).ocltype
                        self.converters_to_generate.add(
                            (False, ocltype, packing_factor))
                        return "unpack_{}{}({}, {});".format(
                            vector_element_type_of(dtype).ocltype,
                            packing_factor, read_expr, var_name)
                    else:
                        return "{} = {};".format(var_name, read_expr)
        raise NotImplementedError(
            "Unimplemented write type: {}".format(defined_type))

    def make_shift_register_write(self, defined_type, dtype, var_name,
                                  write_expr, index, read_expr, wcr, is_unpack,
                                  packing_factor, sdfg):
        if defined_type != DefinedType.Pointer:
            raise TypeError("Intel shift register must be an array: "
                            "{} is {}".format(var_name, defined_type))
        # Shift array
        arr_size = functools.reduce(lambda a, b: a * b,
                                    sdfg.data(var_name).shape, 1)
        res = """
#pragma unroll
for (int u_{name} = 0; u_{name} < {size} - {veclen}; ++u_{name}) {{
  {name}[u_{name}] = {name}[u_{name} + {veclen}];
}}\n""".format(name=var_name, size=arr_size, veclen=dtype.veclen)
        # Then do write
        res += self.make_write(defined_type, dtype, var_name, write_expr, index,
                               read_expr, wcr, is_unpack, packing_factor, None)
        return res

    @staticmethod
    def generate_no_dependence_pre(kernel_stream,
                                   sdfg,
                                   state_id,
                                   node,
                                   var_name=None):
        '''
            Adds pre-loop pragma for ignoring loop carried dependencies on a given variable
            (if var_name is provided) or all variables
        '''
        if var_name is None:
            kernel_stream.write("#pragma ivdep", sdfg, state_id, node)
        else:
            kernel_stream.write("#pragma ivdep array({})".format(var_name),
                                sdfg, state_id, node)

    @staticmethod
    def generate_no_dependence_post(kernel_stream,
                                    sdfg,
                                    state_id,
                                    node,
                                    var_name=None):
        pass

    def generate_kernel_internal(self, sdfg, state, kernel_name, subgraphs,
                                 kernel_stream, function_stream,
                                 callsite_stream):

        state_id = sdfg.node_id(state)

        kernel_header_stream = CodeIOStream()
        kernel_body_stream = CodeIOStream()

        #reset list of needed converters
        self.converters_to_generate = set()

        kernel_header_stream.write("#include <dace/intel_fpga/device.h>\n\n",
                                   sdfg)
        self.generate_constants(sdfg, kernel_header_stream)
        kernel_header_stream.write("\n", sdfg)

        (global_data_parameters, top_level_local_data, subgraph_parameters,
         scalar_parameters, symbol_parameters,
         nested_global_transients) = self.make_parameters(
             sdfg, state, subgraphs)

        # Ignore interface ID in this backend
        global_data_parameters = [tuple(p[:3]) for p in global_data_parameters]
        subgraph_parameters = {
            k: [tuple(vv[:3]) for vv in v]
            for k, v in subgraph_parameters.items()
        }

        # Scalar parameters are never output
        sc_parameters = [(False, pname, param)
                         for pname, param in scalar_parameters]

        host_code_header_stream = CodeIOStream()
        host_code_body_stream = CodeIOStream()

        # Emit allocations of inter-kernel memories
        # Remote stream are handled here
        for node in top_level_local_data:
            self._dispatcher.dispatch_allocate(sdfg, state, state_id, node,
                                               callsite_stream,
                                               kernel_body_stream)

        # Check if we are going to use any remote stream. If yes, enable SMI
        for node in state.data_nodes():
            if node.desc(sdfg).storage == dace.dtypes.StorageType.FPGA_Remote:
                self.enable_smi = True

        # Scalar parameters are never output
        sc_parameters = [(False, pname, param)
                         for pname, param in scalar_parameters]

        # Generate host code
        self.generate_host_function_boilerplate(
            sdfg, state, kernel_name, global_data_parameters + sc_parameters,
            symbol_parameters, nested_global_transients, host_code_body_stream,
            function_stream, callsite_stream)

        # Generate SMI init if needed
        # TODO: find a more stable solution for this. Currently it is an hack
        # If SMI is used, for the sake of easy emulation we add two additional parameters for indicating
        # the rank number that we want to execute and the total number of ranks. This will allow us to load
        # the correct bitstream and routing tables
        # We impose specialization where we define the two used variables smi_rank and smi_num_ranks
        # TODO: we should synchronize across different programs in the case of separate SDFGs (needed if we have one
        # program per SDFG)
        if self.enable_smi:
            host_code_body_stream.write(
                "std::vector < hlslib::ocl::Buffer < char, hlslib::ocl::Access::read >> buffers;"
            )
            host_code_body_stream.write(
                "SMI_Comm smi_comm = SmiInit_{}(__dace_comm_rank, __dace_comm_size, ROUTING_DIR, "
                "dace::fpga::_context->Get(), program, buffers);".format(
                    kernel_name))
            host_code_body_stream.write("MPI_Barrier(MPI_COMM_WORLD);")

        self.generate_host_function_prologue(sdfg, state, host_code_body_stream)

        self.generate_modules(sdfg, state, kernel_name, subgraphs,
                              subgraph_parameters, sc_parameters,
                              symbol_parameters, kernel_body_stream,
                              host_code_header_stream, host_code_body_stream)

        kernel_body_stream.write("\n")

        if self.enable_smi:
            kernel_header_stream.write("#include <smi.h>\n")

        # Generate data width converters
        self.generate_converters(sdfg, kernel_header_stream)

        kernel_stream.write(kernel_header_stream.getvalue() +
                            kernel_body_stream.getvalue())

        self.generate_host_function_epilogue(sdfg, state, host_code_body_stream)

        # Store code to be passed to compilation phase
        self._host_codes.append(
            (kernel_name, host_code_header_stream.getvalue() +
             host_code_body_stream.getvalue()))

    @staticmethod
    def generate_host_function_prologue(sdfg, state, host_stream):
        host_stream.write("std::vector<hlslib::ocl::Kernel> kernels;", sdfg,
                          sdfg.node_id(state))

    @staticmethod
    def generate_host_function_epilogue(sdfg, state, host_stream):
        state_id = sdfg.node_id(state)
        host_stream.write(
            "const auto start = std::chrono::high_resolution_clock::now();",
            sdfg, state_id)
        launch_async = Config.get_bool("compiler", "intel_fpga", "launch_async")
        if launch_async:
            # hlslib uses std::async to launch each kernel launch as an
            # asynchronous task in a separate C++ thread. This seems to cause
            # problems with some versions of the Intel FPGA runtime, despite it
            # supposedly being thread-safe, so we allow disabling this.
            host_stream.write(
                """\
  std::vector<std::future<std::pair<double, double>>> futures;
  for (auto &k : kernels) {
    futures.emplace_back(k.ExecuteTaskAsync());
  }
  for (auto &f : futures) {
    f.wait();
  }""", sdfg, state_id)
        else:
            # Launch one-by-one and wait for the cl::Events
            host_stream.write(
                """\
  std::vector<cl::Event> events;
  for (auto &k : kernels) {
    events.emplace_back(k.ExecuteTaskFork());
  }
  cl::Event::waitForEvents(events);""", sdfg, state_id)
        host_stream.write(
            """\
  const auto end = std::chrono::high_resolution_clock::now();
  const double elapsedChrono = 1e-9 * std::chrono::duration_cast<std::chrono::nanoseconds>(end - start).count();
  std::cout << "Kernel executed in " << elapsedChrono << " seconds.\\n" << std::flush;
}""", sdfg, sdfg.node_id(state))

    def generate_module(self, sdfg, state, name, subgraph, parameters,
                        symbol_parameters, module_stream, host_header_stream,
                        host_body_stream):

        state_id = sdfg.node_id(state)
        dfg = sdfg.nodes()[state_id]
        smi_args = False  # True if smi_args (if needed) have been already added

        kernel_args_opencl = []
        kernel_args_host = []
        kernel_args_call = []
        added = set()
        # Split into arrays and scalars
        arrays = sorted(
            [t for t in parameters if not isinstance(t[2], dace.data.Scalar)],
            key=lambda t: t[1])
        scalars = [t for t in parameters if isinstance(t[2], dace.data.Scalar)]
        scalars += [(False, k, v) for k, v in symbol_parameters.items()]
        scalars = list(sorted(scalars, key=lambda t: t[1]))
        for is_output, pname, p in itertools.chain(arrays, scalars):
            if pname in added:
                continue
            added.add(pname)
            arg = self.make_kernel_argument(p, pname, is_output, True)
            if arg is not None:
                kernel_args_opencl.append(arg)
                kernel_args_host.append(p.as_arg(True, name=pname))
                kernel_args_call.append(pname)

        # If a remote stream is used, add the communicator
        for node in subgraph.source_nodes() + subgraph.sink_nodes():
            if isinstance(node, dace.nodes.AccessNode) and node.desc(
                    sdfg).storage == dace.dtypes.StorageType.FPGA_Remote:
                smi_args = True
                break

        if smi_args:
            kernel_args_opencl.append("const SMI_Comm smi_comm")
            kernel_args_call.append("smi_comm")
            kernel_args_host.append("smi_comm")

        # If the kernel takes no arguments, we don't have to call it from the
        # host
        is_autorun = len(kernel_args_opencl) == 0

        # create a unique module name to prevent name clashes
        module_function_name = "mod_" + str(sdfg.sdfg_id) + "_" + name
        # The official limit suggested by Intel for module name is 61. However, the compiler
        # can also append text to the module. Longest seen so far is
        # "_cra_slave_inst", which is 15 characters, so we restrict to
        # 61 - 15 = 46, and round down to 42 to be conservative.
        # Therefore we cut down names longer than that
        module_function_name = module_function_name[0:42]

        # Unrolling processing elements: if there first scope of the subgraph
        # is an unrolled map, generate a processing element for each iteration
        scope_children = subgraph.scope_children()
        top_scopes = [
            n for n in scope_children[None]
            if isinstance(n, dace.sdfg.nodes.EntryNode)
        ]
        unrolled_loop = None
        if len(top_scopes) == 1:
            scope = top_scopes[0]
            if scope.unroll:
                # Unrolled processing elements
                self._unrolled_pes.add(scope.map)
                kernel_args_opencl += [
                    "const int " + p for p in scope.params
                ]  # PE id will be a macro defined constant
                kernel_args_call += [p for p in scope.params]
                unrolled_loop = scope.map

        # Ensure no duplicate parameters are used
        kernel_args_opencl = dtypes.deduplicate(kernel_args_opencl)
        kernel_args_call = dtypes.deduplicate(kernel_args_call)

        # Add kernel call host function
        if not is_autorun:
            if unrolled_loop is None:
                host_body_stream.write(
                    "kernels.emplace_back(program.MakeKernel(\"{}\"{}));".
                    format(
                        module_function_name, ", ".join([""] + kernel_args_call)
                        if len(kernel_args_call) > 0 else ""), sdfg, state_id)
            else:
                # We will generate a separate kernel for each PE. Adds host call
                start, stop, skip = unrolled_loop.range.ranges[0]
                start_idx = evaluate(start, sdfg.constants)
                stop_idx = evaluate(stop, sdfg.constants)
                skip_idx = evaluate(skip, sdfg.constants)
                # Due to restrictions on channel indexing, PE IDs must start
                # from zero and skip index must be 1
                if start_idx != 0 or skip_idx != 1:
                    raise cgx.CodegenError(
                        f"Unrolled Map in {sdfg.name} should start from 0 "
                        "and have skip equal to 1")
                for p in range(start_idx, stop_idx + 1, skip_idx):
                    # Last element in list kernel_args_call is the PE ID, but
                    # this is already written in stone in the OpenCL generated
                    # code
                    host_body_stream.write(
                        "kernels.emplace_back(program.MakeKernel(\"{}_{}\"{}));"
                        .format(
                            module_function_name, p,
                            ", ".join([""] + kernel_args_call[:-1]) if
                            len(kernel_args_call) > 1 else ""), sdfg, state_id)

        # ----------------------------------------------------------------------
        # Generate kernel code
        # ----------------------------------------------------------------------

        self._dispatcher.defined_vars.enter_scope(subgraph)

        module_body_stream = CodeIOStream()

        AUTORUN_STR = """\
__attribute__((max_global_work_dim(0)))
__attribute__((autorun))\n"""

        if unrolled_loop is None:
            module_body_stream.write(
                "{}__kernel void {}({}) {{".format(
                    AUTORUN_STR if is_autorun else "", module_function_name,
                    ", ".join(kernel_args_opencl)), sdfg, state_id)
        else:
            # Unrolled PEs: we have to generate a kernel for each PE. We will generate
            # a function that will be used create a kernel multiple times

            # generate a unique name for this function
            pe_function_name = "pe_" + str(sdfg.sdfg_id) + "_" + name+"_func"
            module_body_stream.write(
                "inline void {}({}) {{".format(
                    pe_function_name, ", ".join(kernel_args_opencl)), sdfg, state_id)

        # Allocate local transients
        data_to_allocate = (set(subgraph.top_level_transients()) -
                            set(sdfg.shared_transients()) -
                            set([p[1] for p in parameters]))
        # TODO: stream should be in both top level transient and parameters
        allocated = set()
        for node in subgraph.nodes():
            if not isinstance(node, dace.sdfg.nodes.AccessNode):
                continue
            if node.data not in data_to_allocate or node.data in allocated:
                continue
            allocated.add(node.data)
            self._dispatcher.dispatch_allocate(sdfg, state, state_id, node,
                                               module_stream,
                                               module_body_stream)

        self._dispatcher.dispatch_subgraph(sdfg,
                                           subgraph,
                                           state_id,
                                           module_stream,
                                           module_body_stream,
                                           skip_entry_node=False)

        module_stream.write(module_body_stream.getvalue(), sdfg, state_id)
        module_stream.write("}\n\n")

        if unrolled_loop is not None:

            AUTORUN_STR_MACRO = """
__attribute__((max_global_work_dim(0))) \\
__attribute__((autorun)) \\"""

            # Unrolled PEs: create as many kernels as the number of PEs
            # To avoid long and duplicated code, do it with define (gosh)
            # Since OpenCL is "funny", it does not support variadic macros
            # One of the argument is for sure the PE_ID, which is also the last one in kernel_args lists:
            # it will be not passed by the host but code-generated
            module_stream.write("""\
#define _DACE_FPGA_KERNEL_{}(PE_ID{}{}) \\{}
__kernel void \\
{}_##PE_ID({}) \\
{{ \\
  {}({}{}PE_ID); \\
}}\\\n\n""".format(module_function_name,
                   ", " if len(kernel_args_call) > 1 else "",
                   ", ".join(kernel_args_call[:-1]),
                   AUTORUN_STR_MACRO if is_autorun else "",
                   module_function_name, ", ".join(kernel_args_opencl[:-1]),
                   pe_function_name, ", ".join(kernel_args_call[:-1]),
                   ", " if len(kernel_args_call) > 1 else ""))

            # create PE kernels by using the previously defined macro
            start, stop, skip = unrolled_loop.range.ranges[0]
            start_idx = evaluate(start, sdfg.constants)
            stop_idx = evaluate(stop, sdfg.constants)
            skip_idx = evaluate(skip, sdfg.constants)
            # First macro argument is the processing element id
            for p in range(start_idx, stop_idx + 1, skip_idx):
                module_stream.write("_DACE_FPGA_KERNEL_{}({}{}{})\n".format(
                    module_function_name, p,
                    ", " if len(kernel_args_call) > 1 else "",
                    ", ".join(kernel_args_call[:-1])))
            module_stream.write(
                "#undef _DACE_FPGA_KERNEL_{}\n".format(module_function_name))

        self._dispatcher.defined_vars.exit_scope(subgraph)

    def generate_nsdfg_header(self, sdfg, state, state_id, node,
                              memlet_references, sdfg_label):
        # Intel FPGA needs to deal with streams
        arguments = [
            f'{atype} {aname}' for atype, aname, _ in memlet_references
        ]
        arguments += [
            f'{node.sdfg.symbols[aname].as_arg(aname)}'
            for aname in sorted(node.symbol_mapping.keys())
            if aname not in sdfg.constants
        ]
        arguments = ', '.join(arguments)
        function_header = f'void {sdfg_label}({arguments}) {{'
        nested_stream = CodeIOStream()

        #generate Stream defines if needed
        for edge in state.in_edges(node):
            desc = sdfg.arrays[edge.data.data]
            if isinstance(desc, dace.data.Stream):
                src_node = find_input_arraynode(state, edge)
                self._dispatcher.dispatch_copy(src_node, node, edge, sdfg,
                                               state, state_id, None,
                                               nested_stream)
        for edge in state.out_edges(node):
            desc = sdfg.arrays[edge.data.data]
            if isinstance(desc, dace.data.Stream):
                dst_node = find_output_arraynode(state, edge)
                self._dispatcher.dispatch_copy(node, dst_node, edge, sdfg,
                                               state, state_id, None,
                                               nested_stream)
        return function_header + "\n" + nested_stream.getvalue()

    def generate_nsdfg_arguments(self, sdfg, dfg, state, node):
        # Connectors that are both input and output share the same name
        inout = set(node.in_connectors.keys() & node.out_connectors.keys())
        memlet_references = []

        for _, _, _, vconn, in_memlet in state.in_edges(node):
            if vconn in inout or in_memlet.data is None:
                continue
            desc = sdfg.arrays[in_memlet.data]
            defined_type, defined_ctype = self._dispatcher.defined_vars.get(
                in_memlet.data, 1)
            if isinstance(desc, dace.data.Array) and (
                    desc.storage == dtypes.StorageType.FPGA_Global
                    or desc.storage == dtypes.StorageType.FPGA_Local):
                # special case: in intel FPGA this must be handled properly to guarantee OpenCL compatibility
                vec_type = desc.dtype.ocltype
                offset = cpp.cpp_offset_expr(desc, in_memlet.subset, None)
                offset_expr = '[' + offset + ']'

                expr = self.make_ptr_vector_cast(sdfg,
                                                 in_memlet.data + offset_expr,
                                                 in_memlet,
                                                 node.in_connectors[vconn],
                                                 False, defined_type)
                if desc.storage == dtypes.StorageType.FPGA_Global:
                    typedef = "__global volatile  {}* restrict".format(vec_type)
                else:
                    typedef = "{} *".format(vec_type)
                memlet_references.append((typedef, vconn, expr))
                # get the defined type (as defined in the parent)
                # Register defined variable
                self._dispatcher.defined_vars.add(vconn,
                                                  defined_type,
                                                  typedef,
                                                  allow_shadowing=True)
            elif isinstance(desc, dace.data.Stream):
                # streams are defined as global variables
                continue
            elif isinstance(desc, dace.data.Scalar):
                # if this is a scalar and the argument passed is also a scalar
                # then we have to pass it by value, as references do not exist in C99
                typedef = defined_ctype
                memlet_references.append((typedef, vconn, in_memlet.data))
                self._dispatcher.defined_vars.add(vconn,
                                                  defined_type,
                                                  typedef,
                                                  allow_shadowing=True)
            else:
                # all the other cases
                memlet_references.append(
                    cpp.emit_memlet_reference(
                        self._dispatcher,
                        sdfg,
                        in_memlet,
                        vconn,
                        conntype=node.in_connectors[vconn]))

        for _, uconn, _, _, out_memlet in state.out_edges(node):
            if out_memlet.data is not None:
                desc = sdfg.arrays[out_memlet.data]
                defined_type, defined_ctype = self._dispatcher.defined_vars.get(
                    out_memlet.data, 1)

                if isinstance(desc, dace.data.Array) and (
                        desc.storage == dtypes.StorageType.FPGA_Global
                        or desc.storage == dtypes.StorageType.FPGA_Local):
                    # special case: in intel FPGA this must be handled properly
                    vec_type = desc.dtype.ocltype
                    offset = cpp.cpp_offset_expr(desc, out_memlet.subset, None)
                    offset_expr = '[' + offset + ']'
                    if desc.storage == dtypes.StorageType.FPGA_Global:
                        typedef = "__global volatile  {}* restrict".format(
                            vec_type)
                    else:
                        typedef = "{}*".format(vec_type)
                    expr = self.make_ptr_vector_cast(
                        sdfg, out_memlet.data + offset_expr, out_memlet,
                        node.out_connectors[uconn], False, defined_type)
                    memlet_references.append((typedef, uconn, expr))
                    # Register defined variable
                    self._dispatcher.defined_vars.add(uconn,
                                                      defined_type,
                                                      typedef,
                                                      allow_shadowing=True)
                elif isinstance(desc, dace.data.Stream):
                    # streams are defined as global variables
                    continue
                elif isinstance(desc, dace.data.Scalar):
                    # if this is a scalar and the argument passed is also a scalar
                    # then we have to pass it by reference, i.e., we should define it
                    # as a pointer since references do not exist in C99

                    typedef = defined_ctype + "*"
                    memlet_references.append(
                        (typedef, uconn, cpp.cpp_ptr_expr(sdfg, out_memlet)))

                    self._dispatcher.defined_vars.add(uconn,
                                                      DefinedType.Pointer,
                                                      typedef,
                                                      allow_shadowing=True)
                else:
                    memlet_references.append(
                        cpp.emit_memlet_reference(
                            self._dispatcher,
                            sdfg,
                            out_memlet,
                            uconn,
                            conntype=node.out_connectors[uconn]))

        # Special case for Intel FPGA: this comes out from the unrolling processing elements:
        # if the first scope of the subgraph is an unrolled map, generates a processing element for each iteration
        # We need to pass to this function also the id of the PE (the top scope parameter)
        scope_children = dfg.scope_children()
        top_scopes = [
            n for n in scope_children[None]
            if isinstance(n, dace.sdfg.nodes.EntryNode)
        ]
        if len(top_scopes) == 1:
            scope = top_scopes[0]
            if scope.unroll:
                # Unrolled processing elements
                typedef = "const int"
                for p in scope.params:
                    # if this is not already a mapped symbol, add it
                    if p not in node.symbol_mapping.keys():
                        memlet_references.append((typedef, p, p))
        return memlet_references

    def generate_memlet_definition(self, sdfg, dfg, state_id, src_node,
                                   dst_node, edge, callsite_stream):

        if isinstance(edge.dst, dace.sdfg.nodes.CodeNode):
            # Input memlet
            connector = edge.dst_conn
            is_output = False
            tasklet = edge.dst
            conntype = tasklet.in_connectors[connector]
        elif isinstance(edge.src, dace.sdfg.nodes.CodeNode):
            # Output memlet
            connector = edge.src_conn
            is_output = True
            tasklet = edge.src
            conntype = tasklet.out_connectors[connector]
        else:
            raise NotImplementedError("Not implemented for {} to {}".format(
                type(edge.src), type(edge.dst)))

        memlet = edge.data
        data_name = memlet.data
        data_desc = sdfg.arrays[data_name]
        data_dtype = data_desc.dtype

        is_scalar = not isinstance(conntype, dtypes.pointer)
        dtype = conntype if is_scalar else conntype._typeclass

        memlet_type = self.make_vector_type(dtype, False)
        offset = cpp.cpp_offset_expr(data_desc, memlet.subset, None)

        if dtype != data_dtype:
            if (isinstance(dtype, dace.vector)
                    and dtype.base_type == data_dtype):
                cast = True
            else:
                raise TypeError("Type mismatch: {} vs. {}".format(
                    dtype, data_dtype))
        else:
            cast = False

        result = ""

        if isinstance(data_desc, dace.data.Stream):
            # Derive the name of the original stream, by tracing the memlet path through nested SDFGs
            outer_stream_node_trace = utils.trace_nested_access(
                dst_node if is_output else src_node,
                sdfg.nodes()[state_id], sdfg)
            data_name = outer_stream_node_trace[0][0][
                1 if is_output else 0].label

        def_type, ctypedef = self._dispatcher.defined_vars.get(data_name)

        if def_type == DefinedType.Scalar:
            if cast:
                rhs = f"(*({memlet_type} const *)&{data_name})"
            else:
                rhs = data_name
            if not memlet.dynamic:
                if not is_output:
                    # We can pre-read the value
                    result += "{} {} = {};".format(memlet_type, connector, rhs)
                else:
                    # The value will be written during the tasklet, and will be
                    # automatically written out after
                    init = ""

                    result += "{} {}{};".format(memlet_type, connector, init)
                self._dispatcher.defined_vars.add(connector, DefinedType.Scalar,
                                                  memlet_type)
            else:
                # Variable number of reads or writes
                result += "{} *{} = &{};".format(memlet_type, connector, rhs)
                self._dispatcher.defined_vars.add(connector,
                                                  DefinedType.Pointer,
                                                  '%s *' % memlet_type)
        elif def_type == DefinedType.Pointer:
            if cast:
                rhs = f"(({memlet_type} const *){data_name})"
            else:
                rhs = data_name
            if is_scalar and not memlet.dynamic:
                if is_output:
                    result += "{} {};".format(memlet_type, connector)
                else:
                    result += "{} {} = {}[{}];".format(memlet_type, connector,
                                                       rhs, offset)
                self._dispatcher.defined_vars.add(connector, DefinedType.Scalar,
                                                  memlet_type)
            else:
                if data_desc.storage == dace.dtypes.StorageType.FPGA_Global:
                    qualifiers = "__global "
                else:
                    qualifiers = ""
                ctype = '{}{} *'.format(qualifiers, memlet_type)
                result += "{}{} = &{}[{}];".format(ctype, connector, rhs,
                                                   offset)
                self._dispatcher.defined_vars.add(connector,
                                                  DefinedType.Pointer, ctype)
        elif def_type == DefinedType.Stream:
            if cast:
                raise TypeError("Cannot cast stream from {} to {}.".format(
                    data_dtype, dtype))
            # In the define we refer to the stream defined in the outermost scope
            if not memlet.dynamic and memlet.num_accesses == 1:
                if is_output:
                    result += "{} {};".format(memlet_type, connector)
                else:
                    result += "{} {} = read_channel_intel({});".format(
                        memlet_type, connector, self.get_mangled_channel_name(data_name,self._kernel_count))
                self._dispatcher.defined_vars.add(connector, DefinedType.Scalar,
                                                  memlet_type)
            else:
                # Desperate times call for desperate measures
                result += "#define {} {} // God save us".format(
                    connector, self.get_mangled_channel_name(data_name, self._kernel_count))
                self._dispatcher.defined_vars.add(connector, DefinedType.Stream,
                                                  ctypedef)
        elif def_type == DefinedType.RemoteStream:
            if not memlet.dynamic and memlet.volume == 1:
                if is_output:
                    result += "{} {};".format(memlet_type, connector)
                else:
                    result += "{} {};\n".format(memlet_type, connector)
                    result += "SMI_Pop(&{}, &{});".format(data_name, connector)
            else:
                # Here we are referring to an already opened remote stream, we don't need to re-open it
                # Desperate times call for desperate measures
                result += "#define {} {} // God save us".format(
                    connector, data_name)
            self._dispatcher.defined_vars.add(connector,
                                              DefinedType.RemoteStream,
                                              ctypedef)
        elif def_type == DefinedType.StreamArray:
            if cast:
                raise TypeError(
                    "Cannot cast stream array from {} to {}.".format(
                        data_dtype, dtype))
            # We need to refer to the stream defined in the outermost scope
            # Since this is a Stream Array, we need also the offset, which is contained in the memlet that arrives/departs
            # from that stream
            outer_memlet = outer_stream_node_trace[0][1][1 if is_output else 0]
            outer_sdfg = outer_stream_node_trace[0][-1]

            if not memlet.dynamic and memlet.num_accesses == 1 and (
                    is_output is True
                    or isinstance(edge.dst, dace.sdfg.nodes.Tasklet)):
                # if this is an input memlet, generate the read only if this is a tasklet
                if is_output:
                    result += "{} {};".format(memlet_type, connector)
                else:
                    global_node = utils.trace_nested_access(
                        dst_node if is_output else src_node,
                        sdfg.nodes()[state_id], sdfg)
                    data_name = global_node[0][0][1 if is_output else 0].label

                    if outer_memlet is not None:
                        offset = cpp.cpp_offset_expr(
                            outer_sdfg.arrays[data_name], outer_memlet.subset)

                    result += "{} {} = read_channel_intel({}[{}]);".format(
                        memlet_type, connector, self.get_mangled_channel_name(data_name, self._kernel_count), offset)
                self._dispatcher.defined_vars.add(connector, DefinedType.Scalar,
                                                  memlet_type)
            else:
                # Must happen directly in the code
                # Here we create a macro which take the proper channel
                if outer_memlet is not None:
                    channel_idx = cpp.cpp_offset_expr(
                        outer_sdfg.arrays[data_name], outer_memlet.subset)
                else:
                    channel_idx = cpp.cpp_offset_expr(sdfg.arrays[data_name],
                                                      memlet.subset)
                result += "#define {} {}[{}] // God save us".format(
                    connector, self.get_mangled_channel_name(data_name, self._kernel_count), channel_idx)
                self._dispatcher.defined_vars.add(connector, DefinedType.Stream,
                                                  ctypedef)
        else:
            raise TypeError("Unknown variable type: {}".format(def_type))

        callsite_stream.write(result, sdfg, state_id, tasklet)

    def generate_channel_writes(self, sdfg, dfg, node, callsite_stream, state_id):
        for edge in dfg.out_edges(node):
            connector = edge.src_conn
            memlet = edge.data
            data_name = memlet.data
            if data_name is not None:
                data_desc = sdfg.arrays[data_name]
                if (isinstance(data_desc, dace.data.Stream)
                        and memlet.volume == 1 and not memlet.dynamic):
<<<<<<< HEAD
                    #this could be a remote stream
=======
                    # mangle channel
                    chan_name = self.get_mangled_channel_name(data_name, self._kernel_count)
>>>>>>> 28677ff0
                    if data_desc.is_stream_array():
                        offset = cpp.cpp_offset_expr(data_desc, memlet.subset)
                        target = f"{chan_name}[{offset}]"
                    else:
<<<<<<< HEAD
                        target = data_name
                    if data_desc.storage == dace.dtypes.StorageType.FPGA_Remote:
                        callsite_stream.write(
                            f"SMI_Push(&{target}, &{connector});", sdfg)
                    else:
                        callsite_stream.write(
                            f"write_channel_intel({target}, {connector});",
                            sdfg)
=======
                        target = chan_name
                    callsite_stream.write(
                        f"write_channel_intel({target}, {connector});", sdfg)
>>>>>>> 28677ff0

    def generate_undefines(self, sdfg, dfg, node, callsite_stream):
        for edge in itertools.chain(dfg.in_edges(node), dfg.out_edges(node)):
            memlet = edge.data
            data_name = memlet.data

            try:
                defined_type = self._dispatcher.defined_vars.get(memlet.data)
            except KeyError:
                defined_type = None

            if edge.src == node:
                memlet_name = edge.src_conn
            elif edge.dst == node:
                memlet_name = edge.dst_conn

            if data_name is not None:
                data_desc = sdfg.arrays[data_name]
                if (isinstance(data_desc, dace.data.Stream)
                        and (memlet.dynamic or memlet.num_accesses != 1)):
                    if not data_desc.storage == dace.dtypes.StorageType.FPGA_Remote:
                        callsite_stream.write("#undef {}".format(memlet_name),
                                              sdfg)
                    elif defined_type == DefinedType.RemoteStream:
                        callsite_stream.write("#undef {}".format(memlet_name),
                                              sdfg)

    def _generate_converter(self, is_unpack, ctype, veclen, sdfg,
                            function_stream):
        # Get the file stream
        if "converters" not in self._other_codes:
            self._other_codes["converters"] = CodeIOStream()
        converter_stream = self._other_codes["converters"]

        if is_unpack:
            converter_name = "unpack_{dtype}{veclen}".format(dtype=ctype,
                                                             veclen=veclen)
            signature = "void {name}(const {dtype}{veclen} value, {dtype} *const ptr)".format(
                name=converter_name, dtype=ctype, veclen=veclen)
            if converter_name not in self.generated_converters:
                self.generated_converters.add(converter_name)

                # create code for converter in appropriate header file
                converter_stream.write(
                    """\
{signature} {{
    #pragma unroll
    for (int u = 0; u < {veclen}; ++u) {{
        ptr[u] = value[u];
    }}
}}\n\n""".format(signature=signature, dtype=ctype, veclen=veclen), sdfg)

            # add forward declaration
            function_stream.write("extern {};".format(signature), sdfg)

        else:
            converter_name = "pack_{dtype}{veclen}".format(dtype=ctype,
                                                           veclen=veclen)
            signature = "{dtype}{veclen} {name}({dtype} const *const ptr)".format(
                name=converter_name, dtype=ctype, veclen=veclen)
            if converter_name not in self.generated_converters:
                self.generated_converters.add(converter_name)
                # create code for converter in appropriate header file
                converter_stream.write(
                    """\
{signature} {{
    {dtype}{veclen} vec;
    #pragma unroll
    for (int u = 0; u < {veclen}; ++u) {{
        vec[u] = ptr[u];
    }}
    return vec;
}}\n\n""".format(signature=signature, dtype=ctype, veclen=veclen), sdfg)

            # add forward declaration
            function_stream.write("extern {};".format(signature), sdfg, self)

    def generate_converters(self, sdfg, function_stream):
        for unpack, ctype, veclen in self.converters_to_generate:
            self._generate_converter(unpack, ctype, veclen, sdfg,
                                     function_stream)

    def unparse_tasklet(self, sdfg, state_id, dfg, node, function_stream,
                        callsite_stream, locals, ldepth, toplevel_schedule):
        if node.label is None or node.label == "":
            return ''

        state_dfg: SDFGState = sdfg.nodes()[state_id]

        # Not [], "" or None
        if not node.code:
            return ''

        # If raw C++ or OpenCL code, return the code directly
        if node.language != dtypes.Language.Python:
            if node.language != dtypes.Language.CPP and node.language != dtypes.Language.OpenCL:
                raise ValueError(
                    "Only Python, C++ and OpenCL code are supported in Intel FPGA codegen, got: {}"
                    .format(node.language))
            callsite_stream.write(
                type(node).__properties__["code"].to_string(node.code), sdfg,
                state_id, node)
            return

        body = node.code.code

        callsite_stream.write('// Tasklet code (%s)\n' % node.label, sdfg,
                              state_id, node)

        # Map local names to memlets (for WCR detection)
        memlets = {}
        for edge in state_dfg.all_edges(node):
            u, uconn, v, vconn, memlet = edge
            if u == node:
                if uconn in u.out_connectors:
                    conntype = u.out_connectors[uconn]
                else:
                    conntype = None

                # this could be a wcr
                memlets[uconn] = (memlet, not edge.data.wcr_nonatomic,
                                  edge.data.wcr, conntype)
            elif v == node:
                if vconn in v.in_connectors:
                    conntype = v.in_connectors[vconn]
                else:
                    conntype = None
                memlets[vconn] = (memlet, False, None, conntype)

        # Build dictionary with all the previously defined symbols
        # This is used for forward type inference
        defined_symbols = state_dfg.symbols_defined_at(node)

        # This could be problematic for numeric constants that have no dtype
        defined_symbols.update({
            k: v.dtype if hasattr(v, 'dtype') else dtypes.typeclass(type(v))
            for k, v in sdfg.constants.items()
        })

        for connector, (memlet, _, _, conntype) in memlets.items():
            if connector is not None:
                defined_symbols.update({connector: conntype})

        for stmt in body:  # for each statement in tasklet body
            stmt = copy.deepcopy(stmt)
            ocl_visitor = OpenCLDaceKeywordRemover(
                sdfg, self._dispatcher.defined_vars, memlets, self)
            if isinstance(stmt, ast.Expr):
                rk = ocl_visitor.visit_TopLevelExpr(stmt)
            else:
                rk = ocl_visitor.visit(stmt)
            # Generate width converters
            self.converters_to_generate |= ocl_visitor.width_converters

            if rk is not None:
                result = StringIO()
                cppunparse.CPPUnparser(rk,
                                       ldepth + 1,
                                       locals,
                                       result,
                                       defined_symbols=defined_symbols,
                                       type_inference=True,
                                       language=dtypes.Language.OpenCL)
                callsite_stream.write(result.getvalue(), sdfg, state_id, node)

    def generate_constants(self, sdfg, callsite_stream):
        # Use framecode's generate_constants, but substitute constexpr for
        # __constant
        constant_stream = CodeIOStream()
        self._frame.generate_constants(sdfg, constant_stream)
        constant_string = constant_stream.getvalue()
        constant_string = constant_string.replace("constexpr", "__constant")
        callsite_stream.write(constant_string, sdfg)

    def generate_tasklet_postamble(self, sdfg, dfg, state_id, node,
                                   function_stream, callsite_stream,
                                   after_memlets_stream):
        super().generate_tasklet_postamble(sdfg, dfg, state_id, node,
                                           function_stream, callsite_stream,
                                           after_memlets_stream)
        self.generate_channel_writes(sdfg, dfg, node, after_memlets_stream, state_id)

    def write_and_resolve_expr(self,
                               sdfg,
                               memlet,
                               nc,
                               outname,
                               inname,
                               indices=None,
                               dtype=None):
        offset = cpp.cpp_offset_expr(sdfg.arrays[memlet.data], memlet.subset,
                                     None)
        defined_type, _ = self._dispatcher.defined_vars.get(memlet.data)
        return self.make_write(defined_type, dtype, memlet.data, memlet.data,
                               offset, inname, memlet.wcr, False, 1, None)

    def make_ptr_vector_cast(self, sdfg, expr, memlet, conntype, is_scalar,
                             defined_type):
        vtype = self.make_vector_type(conntype, False)
        if conntype != sdfg.arrays[memlet.data].dtype:
            if is_scalar:
                expr = f"*({vtype} *)(&{expr})"
            elif conntype.base_type != sdfg.arrays[memlet.data].dtype:
                expr = f"({vtype})(&{expr})"
            elif defined_type == DefinedType.Pointer:
                expr = "&" + expr
        elif not is_scalar:
            expr = "&" + expr
        return expr

    def process_out_memlets(self, sdfg, state_id, node, dfg, dispatcher, result,
                            locals_defined, function_stream, **kwargs):
        # Call CPU implementation with this code generator as callback
        self._cpu_codegen.process_out_memlets(sdfg,
                                              state_id,
                                              node,
                                              dfg,
                                              dispatcher,
                                              result,
                                              locals_defined,
                                              function_stream,
                                              codegen=self,
                                              **kwargs)
        # Inject undefines
        self.generate_undefines(sdfg, dfg, node, result)


class OpenCLDaceKeywordRemover(cpp.DaCeKeywordRemover):
    """
    Removes Dace Keywords and enforces OpenCL compliance
    """

    nptypes_to_ctypes = {'float64': 'double', 'float32': 'float'}
    nptypes = ['float64', 'float32']
    ctypes = [
        'bool', 'char', 'cl_char', 'unsigned char', 'uchar', 'cl_uchar',
        'short', 'cl_short', 'unsigned short', 'ushort', 'int', 'unsigned int',
        'uint', 'long', 'unsigned long', 'ulong', 'float', 'half', 'size_t',
        'ptrdiff_t', 'intptr_t', 'uintptr_t', 'void', 'double'
    ]

    def __init__(self, sdfg, defined_vars, memlets, codegen):
        self.sdfg = sdfg
        self.defined_vars = defined_vars
        # Keep track of the different streams used in a tasklet
        self.used_streams = []
        self.width_converters = set()  # Pack and unpack vectors
        self.dtypes = {k: v[3] for k, v in memlets.items()}  # Type inference
        super().__init__(sdfg, memlets, sdfg.constants, codegen)

    def visit_Assign(self, node):
        target = rname(node.targets[0])

        if target not in self.memlets:
            return self.generic_visit(node)

        memlet, nc, wcr, dtype = self.memlets[target]
        is_scalar = not isinstance(dtype, dtypes.pointer)

        value = cppunparse.cppunparse(self.visit(node.value),
                                      expr_semicolon=False)

        veclen_lhs = self.sdfg.data(memlet.data).veclen
        try:
            dtype_rhs = infer_expr_type(astunparse.unparse(node.value),
                                        self.dtypes)
        except SyntaxError:
            # non-valid python
            dtype_rhs = None

        if dtype_rhs is None:
            # If we don't understand the vector length of the RHS, assume no
            # conversion is needed
            veclen_rhs = veclen_lhs
        else:
            veclen_rhs = dtype_rhs.veclen

        if ((veclen_lhs > veclen_rhs and veclen_rhs != 1)
                or (veclen_lhs < veclen_rhs and veclen_lhs != 1)):
            raise ValueError("Conflicting memory widths: {} and {}".format(
                veclen_lhs, veclen_rhs))

        #Define veclen
        veclen = veclen_rhs

        if veclen_rhs > veclen_lhs:
            veclen = veclen_rhs
            ocltype = fpga.vector_element_type_of(dtype).ocltype
            self.width_converters.add((True, ocltype, veclen))
            unpack_str = "unpack_{}{}".format(ocltype, veclen)
        if veclen_lhs > veclen_rhs and isinstance(dtype_rhs, dace.pointer):
            veclen = veclen_lhs
            ocltype = fpga.vector_element_type_of(dtype).ocltype
            self.width_converters.add((False, ocltype, veclen))
            pack_str = "pack_{}{}".format(ocltype, veclen)
            # TODO: Horrible hack to not dereference pointers if we have to
            # unpack it
            if value[0] == "*":
                value = value[1:]
            original_value = value
            value = "{}({})".format(pack_str, value)

        defined_type, _ = self.defined_vars.get(target)
        updated = node

        if defined_type == DefinedType.Pointer:
            # In case of wcr over an array, resolve access to pointer, replacing the code inside
            # the tasklet
            if isinstance(node.targets[0], ast.Subscript):

                if veclen_rhs > veclen_lhs:
                    code_str = unpack_str + "({src}, &{dst}[{idx}]);"
                else:
                    code_str = "{dst}[{idx}] = {src};"
                slice = self.visit(node.targets[0].slice)
                if isinstance(slice.value, ast.Tuple):
                    subscript = unparse(slice)[1:-1]
                else:
                    subscript = unparse(slice)
                if wcr is not None:
                    redtype = operations.detect_reduction_type(wcr)
                    red_str = REDUCTION_TYPE_TO_PYEXPR[redtype].format(
                        a="{}[{}]".format(memlet.data, subscript), b=value)
                    code_str = code_str.format(dst=memlet.data,
                                               idx=subscript,
                                               src=red_str)
                else:
                    code_str = code_str.format(dst=target,
                                               idx=subscript,
                                               src=value)
            else:  # Target has no subscript
                # If the value is a Name, we should check whether it is a remote stream and the number of accesses
                if (isinstance(node.value, ast.Name)
                        and self.defined_vars.has(node.value.id)
                        and self.defined_vars.get(
                            node.value.id) == DefinedType.RemoteStream
                        and self.memlets[node.value.id][0].volume != 1):
                    # read from a remote stream in the right part of the assignment
                    # Corner case: if we are dealing with vectors, target is already a pointer
                    updated = ast.Name(id="SMI_Pop(&{},(void *){}{});".format(
                        value, "&" if veclen == 1 else "", target))
                else:
                    if veclen_rhs > veclen_lhs:
                        code_str = unpack_str + "({}, {});".format(
                            value, target)
                    else:
                        if self.defined_vars.get(
                                target)[0] == DefinedType.Pointer:
                            code_str = "*{} = {};".format(target, value)
                        else:
                            code_str = "{} = {};".format(target, value)
                    updated = ast.Name(id=code_str)

        elif (defined_type == DefinedType.Stream
              or defined_type == DefinedType.StreamArray):
            if memlet.dynamic or memlet.num_accesses != 1:
                updated = ast.Name(
                    id="write_channel_intel({}, {});".format(target, value))
                self.used_streams.append(target)
            else:
                # in this case for an output stream we have
                # previously defined an output local var: we use that one
                # instead of directly writing to channel
                updated = ast.Name(id="{} = {};".format(target, value))
        elif memlet is not None and defined_type == DefinedType.RemoteStream:
            if memlet.volume != 1:
                # if the target is a Remote Stream, perform a push
                #Corner case: if we are working with vectorized data type, this would result in having some `pack_..` in
                #value. This in practice is an rvalue, and we can not get its address. Therefore, we have to
                #create a temporary variable of the given type, assign the result of pack and then use it.
                #It turns out that with Node Transformer we can return a list of nodes
                if veclen_lhs > veclen_rhs:
                    tmp_var_name = "__dace_smi_{}".format(original_value)
                    tmp_var = ast.Name(id="{}{} {}={};".format(
                        dtype.ctype, veclen, tmp_var_name, value))
                    newnode = ast.Name(
                        id="SMI_Push(&{}, &{}); ".format(target, tmp_var_name))
                    return [tmp_var, ast.copy_location(newnode, node)]
                else:
                    newnode = ast.Name(
                        id="SMI_Push(&{}, &{}); ".format(target, value))
                    return ast.copy_location(newnode, node)
        elif memlet is not None and (not is_scalar or memlet.dynamic):
            newnode = ast.Name(id="*{} = {}; ".format(target, value))
            return ast.copy_location(newnode, node)
        elif defined_type == DefinedType.Scalar:
            if (isinstance(node.value, ast.Name)
                    and self.defined_vars.has(node.value.id)
                    and self.defined_vars.get(
                        node.value.id) == DefinedType.RemoteStream
                    and self.memlets[node.value.id][0].volume != 1):
                # read from a remote stream in the right part of the assignment
                # Corner case: if we are dealing with vectors, target is already a pointer
                updated = ast.Name(id="SMI_Pop(&{},(void *){}{});".format(
                    value, "&" if veclen == 1 else "", target))
            else:
                code_str = "{} = {};".format(target, value)
                updated = ast.Name(id=code_str)
        else:
            raise RuntimeError(
                "Unhandled case: {}, type {}, veclen {}, "
                "memory size {}, {} accesses, dynamic is {}".format(
                    target, defined_type, veclen_lhs, veclen_lhs, memlet.volume,
                    memlet.dynamic))

        return ast.copy_location(updated, node)

    def visit_Name(self, node):
        if node.id not in self.memlets:
            return self.generic_visit(node)

        memlet, nc, wcr, dtype = self.memlets[node.id]
        defined_type, _ = self.defined_vars.get(node.id)
        updated = node

        if ((defined_type == DefinedType.Stream
             or defined_type == DefinedType.StreamArray) and memlet.dynamic):
            # Input memlet, we read from channel
            # we should not need mangle here, since we are in a tasklet
            updated = ast.Name(id="read_channel_intel({})".format(node.id))
            self.used_streams.append(node.id)
        elif defined_type == DefinedType.Pointer and memlet.dynamic:
            # if this has a variable number of access, it has been declared
            # as a pointer. We need to deference it
            if isinstance(node.id, ast.Subscript):
                slice = self.visit(node.id.slice)
                if isinstance(slice.value, ast.Tuple):
                    subscript = unparse(slice)[1:-1]
                else:
                    subscript = unparse(slice)
                updated = ast.Name(id="{}[{}]".format(node.id, subscript))
            else:  # no subscript
                updated = ast.Name(id="*{}".format(node.id))

        return ast.copy_location(updated, node)

    # Replace default modules (e.g., math) with OpenCL Compliant (e.g. "dace::math::"->"")
    def visit_Attribute(self, node):
        attrname = rname(node)
        module_name = attrname[:attrname.rfind(".")]
        func_name = attrname[attrname.rfind(".") + 1:]
        if module_name in dtypes._OPENCL_ALLOWED_MODULES:
            cppmodname = dtypes._OPENCL_ALLOWED_MODULES[module_name]
            return ast.copy_location(
                ast.Name(id=(cppmodname + func_name), ctx=ast.Load), node)
        return self.generic_visit(node)

    def visit_Call(self, node):
        # enforce compliance to OpenCL
        # Type casting:
        if isinstance(node.func, ast.Name):
            if node.func.id in self.ctypes:
                node.func.id = "({})".format(node.func.id)
            elif node.func.id in self.nptypes_to_ctypes:
                # if it as numpy type, convert to C type
                node.func.id = "({})".format(
                    self.nptypes_to_ctypes[node.func.id])
        elif isinstance(node.func, ast.Attribute):
            if node.func.attr in self.ctypes:
                node.func.attr = "({})".format(node.func.attr)
            elif node.func.attr in self.nptypes_to_ctypes:
                # if it as numpy type, convert to C type
                node.func.attr = "({})".format(
                    self.nptypes_to_ctypes[node.func.attr])
        elif (isinstance(node.func, (ast.Num, ast.Constant))
              and (node.func.n.to_string() in self.ctypes
                   or node.func.n.to_string() in self.nptypes)):
            new_node = ast.Name(id="({})".format(node.func.n), ctx=ast.Load)
            new_node = ast.copy_location(new_node, node)
            node.func = new_node

        return self.generic_visit(node)<|MERGE_RESOLUTION|>--- conflicted
+++ resolved
@@ -82,16 +82,13 @@
         if fpga_vendor.lower() != "intel_fpga":
             # Don't register this code generator
             return
-<<<<<<< HEAD
         self.default_channel_depth = Config.get("compiler", "intel_fpga",
                                                 "default_channel_depth")
-=======
         # Keep track of generated converters to avoid multiple definition
         self.generated_converters = set()
         # Channel mangles
         self.channel_mangle = defaultdict(dict)
 
->>>>>>> 28677ff0
         super().__init__(*args, **kwargs)
 
     @property
@@ -315,7 +312,6 @@
             size_str = "[" + cpp.sym2cpp(array_size) + "]"
         else:
             size_str = ""
-<<<<<<< HEAD
         if storage == dace.dtypes.StorageType.FPGA_Remote:
             # remote streams (SMI transient channels) are not defined as global entities
             # TODO: a remote stream access node should have one input or one ouput edge.
@@ -383,13 +379,11 @@
         else:
             kernel_stream.write("channel {} {}{}{};".format(
                 vec_type, var_name, size_str, depth_attribute))
-=======
         # mangle name
         chan_name = self.create_mangled_channel_name(var_name, self._kernel_count)
         kernel_stream.write("channel {} {}{}{};".format(vec_type, chan_name,
                                                         size_str,
                                                         depth_attribute))
->>>>>>> 28677ff0
 
         # Return value is used for adding to defined_vars in fpga.py
         # In Intel FPGA, streams must be defined as global entity, so they will be added to the global variables
@@ -493,23 +487,16 @@
         """
         if wcr is not None:
             redtype = operations.detect_reduction_type(wcr)
-<<<<<<< HEAD
         if defined_type in [
                 DefinedType.Stream, DefinedType.StreamArray,
                 DefinedType.RemoteStream
         ]:
-            if defined_type == DefinedType.StreamArray:
-                write_expr = "{}[{}]".format(write_expr, index)
-            elif defined_type == DefinedType.RemoteStream:
-                return "SMI_Push(&{}, &{});".format(write_expr, read_expr)
-=======
-
-        if defined_type in [DefinedType.Stream, DefinedType.StreamArray]:
             #mangle name
             chan_name = self.get_mangled_channel_name(write_expr,self._kernel_count)
             if defined_type == DefinedType.StreamArray:
                 write_expr = "{}[{}]".format(chan_name, index)
->>>>>>> 28677ff0
+            elif defined_type == DefinedType.RemoteStream:
+                return "SMI_Push(&{}, &{});".format(write_expr, read_expr)
             if is_unpack:
                 return "\n".join("write_channel_intel({}, {}[{}]);".format(
                     write_expr, read_expr, i) for i in range(packing_factor))
@@ -1329,30 +1316,20 @@
                 data_desc = sdfg.arrays[data_name]
                 if (isinstance(data_desc, dace.data.Stream)
                         and memlet.volume == 1 and not memlet.dynamic):
-<<<<<<< HEAD
-                    #this could be a remote stream
-=======
                     # mangle channel
                     chan_name = self.get_mangled_channel_name(data_name, self._kernel_count)
->>>>>>> 28677ff0
                     if data_desc.is_stream_array():
                         offset = cpp.cpp_offset_expr(data_desc, memlet.subset)
                         target = f"{chan_name}[{offset}]"
                     else:
-<<<<<<< HEAD
                         target = data_name
                     if data_desc.storage == dace.dtypes.StorageType.FPGA_Remote:
                         callsite_stream.write(
                             f"SMI_Push(&{target}, &{connector});", sdfg)
                     else:
+                        target = chan_name
                         callsite_stream.write(
-                            f"write_channel_intel({target}, {connector});",
-                            sdfg)
-=======
-                        target = chan_name
-                    callsite_stream.write(
-                        f"write_channel_intel({target}, {connector});", sdfg)
->>>>>>> 28677ff0
+                            f"write_channel_intel({target}, {connector});", sdfg)
 
     def generate_undefines(self, sdfg, dfg, node, callsite_stream):
         for edge in itertools.chain(dfg.in_edges(node), dfg.out_edges(node)):
