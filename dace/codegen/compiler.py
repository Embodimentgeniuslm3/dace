--- conflicted
+++ resolved
@@ -252,16 +252,9 @@
                         or isinstance(arg, np.ndarray)) else (arg, atype)
             for arg, atype in callparams)
 
-<<<<<<< HEAD
-        newargs = tuple(dtypes._FFI_CTYPES[atype](arg) if (
-            atype in dtypes._FFI_CTYPES
-            and not isinstance(arg, ctypes.c_void_p)) else arg
-                        for arg, atype in newargs)
-=======
         newargs = tuple(
             atype(arg) if (not isinstance(arg, ctypes._SimpleCData)) else arg
             for arg, atype in newargs)
->>>>>>> 49061939
 
         self._lastargs = newargs
         return self._lastargs
